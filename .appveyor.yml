# Specify version format
version: "{build}"

image:
  - Visual Studio 2017

platform:
  - x64

# specify custom environment variables
environment:
  APPVEYOR_SAVE_CACHE_ON_ERROR: true

# build configuration, i.e. Debug, Release, etc.
configuration:
  - Debug
  - Release

# scripts that are called at very beginning, before repo cloning
init:
  - cmd: cmake --version
  - cmd: msbuild /version

# scripts that run after cloning repository
install:
  #------------------
  # Windows 10
  #------------------
  # update vcpkg
  - cmd: cd C:\tools\vcpkg
  - cmd: git pull
  - cmd: .\bootstrap-vcpkg.bat

  - cmd: if "%platform%"=="Win32" set VCPKG_ARCH=x86-windows
  - cmd: if "%platform%"=="x64"   set VCPKG_ARCH=x64-windows

  # remove outdated versions
  - cmd: vcpkg remove --outdated --recurse

  # install required dependencies
  - cmd: vcpkg install --recurse --triplet %VCPKG_ARCH% zlib boost-date-time boost-program-options boost-system boost-serialization boost-thread boost-units tbb eigen3 cgal[core]

  - cmd: vcpkg integrate install
  - cmd: cd "%APPVEYOR_BUILD_FOLDER%"

<<<<<<< HEAD
install:
  - vcpkg install tbb:x64-windows boost-disjoint-sets:x64-windows boost-serialization:x64-windows boost-date-time:x64-windows boost-system:x64-windows boost-filesystem:x64-windows boost-units:x64-windows boost-thread:x64-windows boost-program-options:x64-windows eigen3:x64-windows mpfr:x64-windows mpir:x64-windows cgal:x64-windows
  - SET PATH=c:\Tools\vcpkg\installed\x64-windows\bin;%PATH%
  - SET PATH=%PYTHON%;%PYTHON%\Scripts;%PYTHON%\Library\bin;%PATH%
  - SET PYTHONPATH=%PYTHON%\\Lib\\site-packages;%PYTHONPATH%
  - CALL "C:\Program Files (x86)\Microsoft Visual Studio\2017\Community\VC\Auxiliary\Build\vcvarsall.bat" amd64
  - python --version
  - pip --version
  - python -m pip install --upgrade pip
  - pip install -U setuptools numpy matplotlib scipy Cython pytest
  - pip install -U POT
=======
# preserve contents of selected directories and files across project builds
for:
-
  matrix:
    only:
      - image: Visual Studio 2017
  cache:
    - 'C:\tools\vcpkg\installed'
>>>>>>> a45a4f30

build_script:
  # get VCG library
  - git clone https://github.com/GUDHI/gudhi-devel.git

  #------------------
  # Windows 10
  #------------------
  - cmd: if "%platform%"=="Win32" set CMAKE_GENERATOR=-G"Visual Studio 15 2017"
  - cmd: if "%platform%"=="x64"   set CMAKE_GENERATOR=-G"Visual Studio 15 2017 Win64"
  - cmd: mkdir build && cd build
  - cmd: cmake %CMAKE_GENERATOR% -DCMAKE_BUILD_TYPE=%Configuration% -DCMAKE_TOOLCHAIN_FILE="C:\tools\vcpkg\scripts\buildsystems\vcpkg.cmake" -DVCG_ROOT="%APPVEYOR_BUILD_FOLDER%\VCG" ..
  - cmd: cmake --build . --target ALL_BUILD --config %Configuration% -- /maxcpucount:4

test_script:
  - cmd: ctest --build-config %Configuration% -R Coxeter_triangulation_manifold_tracing_test -V
  - cmd: ctest --build-config %Configuration% --output-on-failure<|MERGE_RESOLUTION|>--- conflicted
+++ resolved
@@ -1,49 +1,43 @@
-# Specify version format
-version: "{build}"
-
 image:
   - Visual Studio 2017
 
-platform:
-  - x64
+build:
+  parallel: true
+  verbosity: detailed
 
-# specify custom environment variables
+configuration:
+  - Release
+
 environment:
+  # update the vcpkg cache even if build fails
   APPVEYOR_SAVE_CACHE_ON_ERROR: true
 
-# build configuration, i.e. Debug, Release, etc.
-configuration:
-  - Debug
-  - Release
+  matrix:
+      - target: Examples
+        CMAKE_FLAGS: -DWITH_GUDHI_EXAMPLE=ON -DWITH_GUDHI_TEST=OFF -DWITH_GUDHI_UTILITIES=OFF -DWITH_GUDHI_PYTHON=OFF
+        PYTHON: "C:\\Python37-x64"
 
-# scripts that are called at very beginning, before repo cloning
+      - target: UnitaryTests
+        CMAKE_FLAGS: -DWITH_GUDHI_EXAMPLE=OFF -DWITH_GUDHI_TEST=ON -DWITH_GUDHI_UTILITIES=OFF -DWITH_GUDHI_PYTHON=OFF
+        PYTHON: "C:\\Python37-x64"
+
+      - target: Utilities
+        CMAKE_FLAGS: -DWITH_GUDHI_EXAMPLE=OFF -DWITH_GUDHI_TEST=OFF -DWITH_GUDHI_UTILITIES=ON -DWITH_GUDHI_PYTHON=OFF
+        PYTHON: "C:\\Python37-x64"
+
+      - target: Python
+        CMAKE_FLAGS: -DWITH_GUDHI_EXAMPLE=OFF -DWITH_GUDHI_TEST=OFF -DWITH_GUDHI_UTILITIES=OFF -DWITH_GUDHI_PYTHON=ON
+        PYTHON: "C:\\Python37-x64"
+
+
+cache:
+  - c:\Tools\vcpkg\installed
+  - '%LOCALAPPDATA%\pip\Cache'
+
 init:
-  - cmd: cmake --version
-  - cmd: msbuild /version
+  - echo %target%
 
-# scripts that run after cloning repository
-install:
-  #------------------
-  # Windows 10
-  #------------------
-  # update vcpkg
-  - cmd: cd C:\tools\vcpkg
-  - cmd: git pull
-  - cmd: .\bootstrap-vcpkg.bat
 
-  - cmd: if "%platform%"=="Win32" set VCPKG_ARCH=x86-windows
-  - cmd: if "%platform%"=="x64"   set VCPKG_ARCH=x64-windows
-
-  # remove outdated versions
-  - cmd: vcpkg remove --outdated --recurse
-
-  # install required dependencies
-  - cmd: vcpkg install --recurse --triplet %VCPKG_ARCH% zlib boost-date-time boost-program-options boost-system boost-serialization boost-thread boost-units tbb eigen3 cgal[core]
-
-  - cmd: vcpkg integrate install
-  - cmd: cd "%APPVEYOR_BUILD_FOLDER%"
-
-<<<<<<< HEAD
 install:
   - vcpkg install tbb:x64-windows boost-disjoint-sets:x64-windows boost-serialization:x64-windows boost-date-time:x64-windows boost-system:x64-windows boost-filesystem:x64-windows boost-units:x64-windows boost-thread:x64-windows boost-program-options:x64-windows eigen3:x64-windows mpfr:x64-windows mpir:x64-windows cgal:x64-windows
   - SET PATH=c:\Tools\vcpkg\installed\x64-windows\bin;%PATH%
@@ -54,31 +48,16 @@
   - pip --version
   - python -m pip install --upgrade pip
   - pip install -U setuptools numpy matplotlib scipy Cython pytest
-  - pip install -U POT
-=======
-# preserve contents of selected directories and files across project builds
-for:
--
-  matrix:
-    only:
-      - image: Visual Studio 2017
-  cache:
-    - 'C:\tools\vcpkg\installed'
->>>>>>> a45a4f30
 
 build_script:
-  # get VCG library
-  - git clone https://github.com/GUDHI/gudhi-devel.git
-
-  #------------------
-  # Windows 10
-  #------------------
-  - cmd: if "%platform%"=="Win32" set CMAKE_GENERATOR=-G"Visual Studio 15 2017"
-  - cmd: if "%platform%"=="x64"   set CMAKE_GENERATOR=-G"Visual Studio 15 2017 Win64"
-  - cmd: mkdir build && cd build
-  - cmd: cmake %CMAKE_GENERATOR% -DCMAKE_BUILD_TYPE=%Configuration% -DCMAKE_TOOLCHAIN_FILE="C:\tools\vcpkg\scripts\buildsystems\vcpkg.cmake" -DVCG_ROOT="%APPVEYOR_BUILD_FOLDER%\VCG" ..
-  - cmd: cmake --build . --target ALL_BUILD --config %Configuration% -- /maxcpucount:4
-
-test_script:
-  - cmd: ctest --build-config %Configuration% -R Coxeter_triangulation_manifold_tracing_test -V
-  - cmd: ctest --build-config %Configuration% --output-on-failure+  - mkdir build
+  - cd build
+  - cmake -G "Visual Studio 15 2017 Win64" %CMAKE_FLAGS% -DGMP_INCLUDE_DIR="c:/Tools/vcpkg/installed/x64-windows/include" -DGMP_LIBRARIES="c:/Tools/vcpkg/installed/x64-windows/lib/mpir.lib" -DGMP_LIBRARIES_DIR="c:/Tools/vcpkg/installed/x64-windows/lib" -DCMAKE_TOOLCHAIN_FILE=c:/Tools/vcpkg/scripts/buildsystems/vcpkg.cmake ..
+  - if [%target%]==[Python] (
+      cd src/python &
+      MSBuild Cython.sln /m /p:Configuration=Release /p:Platform=x64 &
+      ctest -j 1 -C Release
+    ) else (
+      MSBuild GUDHIdev.sln /m /p:Configuration=Release /p:Platform=x64 &
+      ctest -j 1 -C Release -E diff_files
+    )