--- conflicted
+++ resolved
@@ -142,11 +142,6 @@
   /*   An edge [11,6]         */
   /*   An edge [10,12,2]      */
 
-<<<<<<< HEAD
-  st.set_filtration(0.4);
-=======
-  st.set_dimension(2);
->>>>>>> e0940ef5
 
   std::cout << "The complex contains " << st.num_simplices() << " simplices - " << st.num_vertices() << " vertices "
       << std::endl;
