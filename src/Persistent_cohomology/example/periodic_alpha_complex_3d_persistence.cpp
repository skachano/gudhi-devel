--- conflicted
+++ resolved
@@ -83,23 +83,9 @@
 using Persistent_cohomology =
     Gudhi::persistent_cohomology::Persistent_cohomology<ST, Gudhi::persistent_cohomology::Field_Zp>;
 
-<<<<<<< HEAD
-void usage(char * const progName) {
-  std::cerr << "Usage:\n" << progName << " path_to_OFF_file path_to_iso_cuboid_3_file coeff_field_characteristic[" <<
-               "integer > 0] min_persistence[float >= -1.0]\n" <<
-               "  path_to_OFF_file is the path to your points cloud in OFF format.\n" <<
-               "  path_to_iso_cuboid_3_file is the path to the iso cuboid file with the following format :\n" <<
-               "    x_min y_min z_min x_max y_max z_max\n" <<
-               "  In this example, the periodic cube will be " <<
-               "{ x = [x_min,x_max]; y = [y_min,y_max]; z = [z_min,z_max] }.\n" <<
-               "  For more information, please refer to\n" <<
-               "    https://doc.cgal.org/latest/Kernel_23/classCGAL_1_1Iso__cuboid__3.html\n";
-
-=======
 void usage(const std::string& progName) {
   std::cerr << "Usage: " << progName << " path_to_the_OFF_file path_to_iso_cuboid_3_file "
                                         "coeff_field_characteristic[integer > 0] min_persistence[float >= -1.0]\n";
->>>>>>> 63666b64
   exit(-1);
 }
 
