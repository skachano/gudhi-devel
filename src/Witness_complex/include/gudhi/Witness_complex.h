/*    This file is part of the Gudhi Library. The Gudhi library
 *    (Geometric Understanding in Higher Dimensions) is a generic C++
 *    library for computational topology.
 *
 *    Author(s):       Siargey Kachanovich
 *
 *    Copyright (C) 2015  INRIA (France)
 *
 *    This program is free software: you can redistribute it and/or modify
 *    it under the terms of the GNU General Public License as published by
 *    the Free Software Foundation, either version 3 of the License, or
 *    (at your option) any later version.
 *
 *    This program is distributed in the hope that it will be useful,
 *    but WITHOUT ANY WARRANTY; without even the implied warranty of
 *    MERCHANTABILITY or FITNESS FOR A PARTICULAR PURPOSE.  See the
 *    GNU General Public License for more details.
 *
 *    You should have received a copy of the GNU General Public License
 *    along with this program.  If not, see <http://www.gnu.org/licenses/>.
 */

#ifndef WITNESS_COMPLEX_H_
#define WITNESS_COMPLEX_H_

#include <gudhi/Active_witness/Active_witness.h>
#include <gudhi/Witness_complex/all_faces_in.h>

#include <utility>
#include <vector>
#include <list>
#include <limits>

namespace Gudhi {

namespace witness_complex {

/**
 * \private
 * \class Witness_complex
 * \brief Constructs (weak) witness complex for a given table of nearest landmarks with respect to witnesses.
 * \ingroup witness_complex
 *
 * \tparam Nearest_landmark_table_ needs to be a range of a range of pairs of nearest landmarks and distances.
 *         The class Nearest_landmark_table_::value_type must be a copiable range.
 *         The range of pairs must admit a member type 'iterator'. The dereference type 
 *         of the pair range iterator needs to be 'std::pair<std::size_t, double>'.
*/
template< class Nearest_landmark_table_ >
class Witness_complex {
 private:
  typedef typename Nearest_landmark_table_::value_type               Nearest_landmark_range;
  typedef std::size_t                                                Witness_id;
  typedef std::size_t                                                Landmark_id;
  typedef std::pair<Landmark_id, double>                             Id_distance_pair;
  typedef Active_witness<Id_distance_pair, Nearest_landmark_range>   ActiveWitness;
  typedef std::list< ActiveWitness >                                 ActiveWitnessList;
  typedef std::vector< Landmark_id >                                 typeVectorVertex;
  typedef std::vector<Nearest_landmark_range>                        Nearest_landmark_table_internal;
  typedef Landmark_id Vertex_handle;

 protected:
  Nearest_landmark_table_internal              nearest_landmark_table_;

 public:
  /////////////////////////////////////////////////////////////////////////////////////////////////////////////////////
  /* @name Constructor
   */

  //@{

  Witness_complex() {
  }

  /**
   *  \brief Initializes member variables before constructing simplicial complex.
   *  \details Records nearest landmark table.
   *  @param[in] nearest_landmark_table needs to be a range of a range of pairs of nearest landmarks and distances.
   *         The class Nearest_landmark_table_::value_type must be a copiable range.
   *         The range of pairs must admit a member type 'iterator'. The dereference type 
   *         of the pair range iterator needs to be 'std::pair<std::size_t, double>'.
   */

  Witness_complex(Nearest_landmark_table_ const & nearest_landmark_table)
    : nearest_landmark_table_(std::begin(nearest_landmark_table), std::end(nearest_landmark_table)) {
  }

  /** \brief Outputs the (weak) witness complex of relaxation 'max_alpha_square'
   *         in a simplicial complex data structure.
   *  \details The function returns true if the construction is successful and false otherwise.
   *  @param[out] complex Simplicial complex data structure compatible which is a model of
   *              SimplicialComplexForWitness concept.
   *  @param[in] max_alpha_square Maximal squared relaxation parameter.
   *  @param[in] limit_dimension Represents the maximal dimension of the simplicial complex
   *         (default value = no limit).
   */
  template < typename SimplicialComplexForWitness >
  bool create_complex(SimplicialComplexForWitness& complex,
                      double  max_alpha_square,
                      std::size_t limit_dimension = std::numeric_limits<std::size_t>::max()) const {
    if (complex.num_vertices() > 0) {
      std::cerr << "Witness complex cannot create complex - complex is not empty.\n";
      return false;
    }
    if (max_alpha_square < 0) {
      std::cerr << "Witness complex cannot create complex - squared relaxation parameter must be non-negative.\n";
      return false;
    }
    ActiveWitnessList active_witnesses;
    Landmark_id k = 0; /* current dimension in iterative construction */
    for (auto w : nearest_landmark_table_)
      active_witnesses.push_back(ActiveWitness(w));
    while (!active_witnesses.empty() && k <= limit_dimension) {
      typename ActiveWitnessList::iterator aw_it = active_witnesses.begin();
      std::vector<Landmark_id> simplex;
      simplex.reserve(k+1);
      while (aw_it != active_witnesses.end()) {
        int num_simplices = 0;
        bool ok = add_all_faces_of_dimension(k,
                                             max_alpha_square,
                                             std::numeric_limits<double>::infinity(),
                                             aw_it->begin(),
                                             simplex,
                                             complex,
                                             aw_it->end(),
                                             num_simplices);
        // std::cout << num_simplices << " ";
        assert(simplex.empty());
        if (!ok)
          active_witnesses.erase(aw_it++);  // First increase the iterator and then erase the previous element
        else
          aw_it++;
      }
      // std::cout << k << "-dim active witness list size = " << active_witnesses.size() << "\n";
      k++;
    }
    complex.set_dimension(k-1);
    return true;
  }

  //@}

 private:
  /* \brief Adds recursively all the faces of a certain dimension dim witnessed by the same witness.
   * Iterator is needed to know until how far we can take landmarks to form simplexes.
   * simplex is the prefix of the simplexes to insert.
   * The output value indicates if the witness rests active or not.
   */
  template < typename SimplicialComplexForWitness >
  bool add_all_faces_of_dimension(int dim,
                                  double alpha2,
                                  double norelax_dist2,
                                  typename ActiveWitness::iterator curr_l,
                                  std::vector<Landmark_id>& simplex,
                                  SimplicialComplexForWitness& sc,
                                  typename ActiveWitness::iterator end,
                                  int& num_simplices) const
  {
    if (curr_l == end)
      return false;
    bool will_be_active = false;
    typename ActiveWitness::iterator l_it = curr_l;
    if (dim > 0) {
      for (; l_it != end && l_it->second - alpha2 <= norelax_dist2; ++l_it) {
        simplex.push_back(l_it->first);
        if (sc.find(simplex) != sc.null_simplex()) {
          typename ActiveWitness::iterator next_it = l_it;
          will_be_active = add_all_faces_of_dimension(dim-1,
                                                      alpha2,
                                                      norelax_dist2,
                                                      ++next_it,
                                                      simplex,
                                                      sc,
                                                      end,
                                                      num_simplices) || will_be_active;
        }
        assert(!simplex.empty());
        simplex.pop_back();
        // If norelax_dist is infinity, change to first omitted distance
        if (l_it->second <= norelax_dist2)
          norelax_dist2 = l_it->second;
      }
<<<<<<< HEAD
    }
    else if (dim == 0)
      for (; l_it->second - alpha2 <= norelax_dist2 && l_it != end; ++l_it) {
=======
    } else if (dim == 0) {
      for (; l_it != end && l_it->second - alpha2 <= norelax_dist2; ++l_it) {
>>>>>>> ff75dab4
        simplex.push_back(l_it->first);
        double filtration_value = 0;
        // if norelax_dist is infinite, relaxation is 0.
        if (l_it->second > norelax_dist2)
          filtration_value = l_it->second - norelax_dist2;
        if (all_faces_in(simplex, &filtration_value, sc)) {
          will_be_active = true;
          sc.insert_simplex(simplex, filtration_value);
          num_simplices++;
        }
        assert(!simplex.empty());
        simplex.pop_back();
        // If norelax_dist is infinity, change to first omitted distance
        if (l_it->second < norelax_dist2)
          norelax_dist2 = l_it->second;
      }
    return will_be_active;
  }

};  // namespace witness_complex

}
}// namespace Gudhi

#endif  // WITNESS_COMPLEX_H_<|MERGE_RESOLUTION|>--- conflicted
+++ resolved
@@ -180,14 +180,8 @@
         if (l_it->second <= norelax_dist2)
           norelax_dist2 = l_it->second;
       }
-<<<<<<< HEAD
-    }
-    else if (dim == 0)
-      for (; l_it->second - alpha2 <= norelax_dist2 && l_it != end; ++l_it) {
-=======
     } else if (dim == 0) {
       for (; l_it != end && l_it->second - alpha2 <= norelax_dist2; ++l_it) {
->>>>>>> ff75dab4
         simplex.push_back(l_it->first);
         double filtration_value = 0;
         // if norelax_dist is infinite, relaxation is 0.
