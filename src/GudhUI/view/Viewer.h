--- conflicted
+++ resolved
@@ -1,4 +1,3 @@
-<<<<<<< HEAD
 /* This file is part of the Gudhi Library. The Gudhi library 
  *    (Geometric Understanding in Higher Dimensions) is a generic C++ 
  *    library for computational topology.
@@ -115,126 +114,4 @@
   void click(const Point_3& position);
 };
 
-#endif  // VIEW_VIEWER_H_
-=======
-/* This file is part of the Gudhi Library. The Gudhi library 
- *    (Geometric Understanding in Higher Dimensions) is a generic C++ 
- *    library for computational topology.
- *
- *    Author(s):       David Salinas
- *
- *    Copyright (C) 2014  INRIA Sophia Antipolis-Mediterranee (France)
- *
- *    This program is free software: you can redistribute it and/or modify
- *    it under the terms of the GNU General Public License as published by
- *    the Free Software Foundation, either version 3 of the License, or
- *    (at your option) any later version.
- *
- *    This program is distributed in the hope that it will be useful,
- *    but WITHOUT ANY WARRANTY; without even the implied warranty of
- *    MERCHANTABILITY or FITNESS FOR A PARTICULAR PURPOSE.  See the
- *    GNU General Public License for more details.
- *
- *    You should have received a copy of the GNU General Public License
- *    along with this program.  If not, see <http://www.gnu.org/licenses/>.
- * 
- */
-
-#ifndef VIEW_VIEWER_H_
-#define VIEW_VIEWER_H_
-
-// Workaround for moc-qt4 not parsing boost headers
-#include <CGAL/config.h>
-
-#include <QGLViewer/qglviewer.h>
-
-#include <vector>
-
-#include "View_parameter.h"
-#include "model/Complex_typedefs.h"
-#include "Color.h"
-#include "Viewer_instructor.h"
-
-class Viewer_instructor;
-
-class Viewer : public QGLViewer {
-  Q_OBJECT
-
-  Viewer_instructor * instructor;
-
-  /**
-   * light angles
-   */
-  double theta, phi;
-  typedef Complex::GT Gudhi_kernel;
-  typedef Gudhi_kernel::Point_3 Point_3;
-
- public:
-  Viewer(QWidget* parent);
-
-  void set_instructor(Viewer_instructor* instructor_);
-
-  void show_entire_scene();
-
-  void draw();
-
-  void set_bounding_box(const Point_3 & lower_left, const Point_3 & upper_right);
-
-  void update_GL();
-
-  void init_scene();
-
-  void init_light();
-
-  void set_light();
-
-  void set_light_direction(double theta, double phi);
-
-  /**
-   * set the light in the direction of the observer
-   */
-  void set_light_direction();
-
- protected:
-  virtual void postSelection(const QPoint& point);
-
- public:
-  ////////////////////////
-  // draw
-  ////////////////////////
-  void set_size_point(double size_points);
-
-  void set_color(const Color& color);
-
-  void draw_point(const Point_3& p, const Color& color, double size_points);
-
-  void begin_draw_points(double size, bool light = false);
-
-  void draw_points(const Point_3 & point);
-
-  void end_draw_points();
-
-  void draw_edge(const Point_3 &a, const Point_3 &b, const Color& color, double size);
-
-  void begin_draw_edges(double size, bool light = false);
-
-  void draw_edges(const Point_3 &a, const Point_3 &b);
-
-  void end_draw_edges();
-
-  void begin_draw_triangles(double size, bool light, bool transparent = false);
-
-  void draw_triangles(const Point_3& p1, const Point_3& p2, const Point_3& p3);
-
-  // todo remove
-  void draw_triangles(const std::vector<Point_3*>& points);
-
-  void end_draw_triangles();
-
-
- signals:
-  void click(const Point_3& position);
-};
-
-#endif  // VIEW_VIEWER_H_
->>>>>>> f0e5330a
+#endif  // VIEW_VIEWER_H_