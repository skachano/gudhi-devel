/*    This file is part of the Gudhi Library. The Gudhi library
 *    (Geometric Understanding in Higher Dimensions) is a generic C++
 *    library for computational topology.
 *
 *    Author(s):       Clement Maria, Pawel Dlotko, Clement Jamin
 *
 *    Copyright (C) 2014  INRIA
 *
 *    This program is free software: you can redistribute it and/or modify
 *    it under the terms of the GNU General Public License as published by
 *    the Free Software Foundation, either version 3 of the License, or
 *    (at your option) any later version.
 *
 *    This program is distributed in the hope that it will be useful,
 *    but WITHOUT ANY WARRANTY; without even the implied warranty of
 *    MERCHANTABILITY or FITNESS FOR A PARTICULAR PURPOSE.  See the
 *    GNU General Public License for more details.
 *
 *    You should have received a copy of the GNU General Public License
 *    along with this program.  If not, see <http://www.gnu.org/licenses/>.
 */

#ifndef READER_UTILS_H_
#define READER_UTILS_H_

#include <gudhi/graph_simplicial_complex.h>
#include <gudhi/Debug_utils.h>

#include <boost/function_output_iterator.hpp>
#include <boost/graph/adjacency_list.hpp>

#include <iostream>
#include <fstream>
#include <map>
#include <limits>  // for numeric_limits
#include <string>
#include <vector>
#include <utility>  // for pair
#include <tuple>  // for std::make_tuple

namespace Gudhi {

// Keep this file tag for Doxygen to parse the code, otherwise, functions are not documented.
// It is required for global functions and variables.

/** @file
 * @brief This file includes common file reader for GUDHI
 */

/**
 * @brief Read a set of points to turn it into a vector< vector<double> > by filling points.
 *
 * File format: 1 point per line<br>
 * X11 X12 ... X1d<br>
 * X21 X22 ... X2d<br>
 * etc<br>
 */
inline void read_points(std::string file_name, std::vector<std::vector<double>>& points) {
  std::ifstream in_file(file_name.c_str(), std::ios::in);
  if (!in_file.is_open()) {
    std::cerr << "Unable to open file " << file_name << std::endl;
    return;
  }

  std::string line;
  double x;
  while (getline(in_file, line)) {
    std::vector<double> point;
    std::istringstream iss(line);
    while (iss >> x) {
      point.push_back(x);
    }
    // Check for empty lines
    if (!point.empty()) points.push_back(point);
  }
  in_file.close();
}

/**
 * @brief Read a graph from a file.
 *
 * \tparam Graph_t Type for the return graph. Must be constructible from iterators on pairs of Vertex_handle
 * \tparam Filtration_value Type for the value of the read filtration
 * \tparam Vertex_handle Type for the value of the read vertices
 *
 * File format: 1 simplex per line<br>
 * Dim1 X11 X12 ... X1d Fil1<br>
 * Dim2 X21 X22 ... X2d Fil2<br>
 * etc<br>
 *
 * The vertices must be labeled from 0 to n-1.
 * Every simplex must appear exactly once.
 * Simplices of dimension more than 1 are ignored.
 */
template <typename Graph_t, typename Filtration_value, typename Vertex_handle>
Graph_t read_graph(std::string file_name) {
  std::ifstream in_(file_name.c_str(), std::ios::in);
  if (!in_.is_open()) {
    std::string error_str("read_graph - Unable to open file ");
    error_str.append(file_name);
    std::cerr << error_str << std::endl;
    throw std::invalid_argument(error_str);
  }

  typedef std::pair<Vertex_handle, Vertex_handle> Edge_t;
  std::vector<Edge_t> edges;
  std::vector<Filtration_value> edges_fil;
  std::map<Vertex_handle, Filtration_value> vertices;

  std::string line;
  int dim;
  Vertex_handle u, v, max_h = -1;
  Filtration_value fil;
  while (getline(in_, line)) {
    std::istringstream iss(line);
    while (iss >> dim) {
      switch (dim) {
        case 0: {
          iss >> u;
          iss >> fil;
          vertices[u] = fil;
          if (max_h < u) {
            max_h = u;
          }
          break;
        }
        case 1: {
          iss >> u;
          iss >> v;
          iss >> fil;
          edges.push_back(Edge_t(u, v));
          edges_fil.push_back(fil);
          break;
        }
        default: { break; }
      }
    }
  }
  in_.close();

  if ((size_t)(max_h + 1) != vertices.size()) {
    std::cerr << "Error: vertices must be labeled from 0 to n-1 \n";
  }

  Graph_t skel_graph(edges.begin(), edges.end(), edges_fil.begin(), vertices.size());
  auto vertex_prop = boost::get(vertex_filtration_t(), skel_graph);

  typename boost::graph_traits<Graph_t>::vertex_iterator vi, vi_end;
  auto v_it = vertices.begin();
  for (std::tie(vi, vi_end) = boost::vertices(skel_graph); vi != vi_end; ++vi, ++v_it) {
    boost::put(vertex_prop, *vi, v_it->second);
  }

  return skel_graph;
}

/**
 * @brief Read a face from a file.
 *
 * File format: 1 simplex per line<br>
 * Dim1 X11 X12 ... X1d Fil1<br>
 * Dim2 X21 X22 ... X2d Fil2<br>
 * etc<br>
 *
 * The vertices must be labeled from 0 to n-1.
 * Every simplex must appear exactly once.
 * Simplices of dimension more than 1 are ignored.
 */
template <typename Vertex_handle, typename Filtration_value>
bool read_simplex(std::istream& in_, std::vector<Vertex_handle>& simplex, Filtration_value& fil) {
  int dim = 0;
  if (!(in_ >> dim)) return false;
  Vertex_handle v;
  for (int i = 0; i < dim + 1; ++i) {
    in_ >> v;
    simplex.push_back(v);
  }
  in_ >> fil;
  in_.ignore((std::numeric_limits<std::streamsize>::max)(), '\n');  // ignore until the carriage return
  return true;
}

/**
 * @brief Read a hasse simplex from a file.
 *
 * File format: 1 simplex per line<br>
 * Dim1 k11 k12 ... k1Dim1 Fil1<br>
 * Dim2 k21 k22 ... k2Dim2 Fil2<br>
 * etc<br>
 *
 * The key of a simplex is its position in the filtration order and also the number of its row in the file.
 * Dimi ki1 ki2 ... kiDimi Fili means that the ith simplex in the filtration has dimension Dimi, filtration value
 * fil1 and simplices with key ki1 ... kiDimi in its boundary.*/
template <typename Simplex_key, typename Filtration_value>
bool read_hasse_simplex(std::istream& in_, std::vector<Simplex_key>& boundary, Filtration_value& fil) {
  int dim;
  if (!(in_ >> dim)) return false;
  if (dim == 0) {
    in_ >> fil;
    return true;
  }
  Simplex_key key;
  for (int i = 0; i < dim + 1; ++i) {
    in_ >> key;
    boundary.push_back(key);
  }
  in_ >> fil;
  return true;
}

/**
 * @brief Read a lower triangular distance matrix from a csv file. We assume that the .csv store the whole
 * (square) matrix.
 *
 * @author Pawel Dlotko
 *
 * Square matrix file format:<br>
 * 0;D12;...;D1j<br>
 * D21;0;...;D2j<br>
 * ...<br>
 * Dj1;Dj2;...;0<br>
 *
 * lower matrix file format:<br>
 * 0<br>
 * D21;<br>
 * D31;D32;<br>
 * ...<br>
 * Dj1;Dj2;...;Dj(j-1);<br>
 *
 **/
template <typename Filtration_value>
std::vector<std::vector<Filtration_value>> read_lower_triangular_matrix_from_csv_file(const std::string& filename,
                                                                                      const char separator = ';') {
#ifdef DEBUG_TRACES
  std::cout << "Using procedure read_lower_triangular_matrix_from_csv_file \n";
#endif  // DEBUG_TRACES
  std::vector<std::vector<Filtration_value>> result;
  std::ifstream in;
  in.open(filename.c_str());
  if (!in.is_open()) {
    return result;
  }

  std::string line;

  // the first line is emtpy, so we ignore it:
  std::getline(in, line);
  std::vector<Filtration_value> values_in_this_line;
  result.push_back(values_in_this_line);

  int number_of_line = 0;

  // first, read the file line by line to a string:
  while (std::getline(in, line)) {
    // if line is empty, break
    if (line.size() == 0) break;

    // if the last element of a string is comma:
    if (line[line.size() - 1] == separator) {
      // then shrink the string by one
      line.pop_back();
    }

    // replace all commas with spaces
    std::replace(line.begin(), line.end(), separator, ' ');

    // put the new line to a stream
    std::istringstream iss(line);
    // and now read the doubles.

    int number_of_entry = 0;
    std::vector<Filtration_value> values_in_this_line;
    while (iss.good()) {
      double entry;
      iss >> entry;
      if (number_of_entry <= number_of_line) {
        values_in_this_line.push_back(entry);
      }
      ++number_of_entry;
    }
    if (!values_in_this_line.empty()) result.push_back(values_in_this_line);
    ++number_of_line;
  }
  in.close();

#ifdef DEBUG_TRACES
  std::cerr << "Here is the matrix we read : \n";
  for (size_t i = 0; i != result.size(); ++i) {
    for (size_t j = 0; j != result[i].size(); ++j) {
      std::cerr << result[i][j] << " ";
    }
    std::cerr << std::endl;
  }
#endif  // DEBUG_TRACES

  return result;
}  // read_lower_triangular_matrix_from_csv_file

/**
Reads a file containing persistence intervals.
Each line might contain 2, 3 or 4 values: [[field] dimension] birth death
The output iterator `out` is used this way: `*out++ = std::make_tuple(dim, birth, death);`
where `dim` is an `int`, `birth` a `double`, and `death` a `double`.
Note: the function does not check that birth <= death.
**/
template <typename OutputIterator>
void read_persistence_intervals_and_dimension(std::string const& filename, OutputIterator out) {
  std::ifstream in(filename);
  if (!in.is_open()) {
    std::string error_str("read_persistence_intervals_and_dimension - Unable to open file ");
    error_str.append(filename);
    std::cerr << error_str << std::endl;
    throw std::invalid_argument(error_str);
  }

  while (!in.eof()) {
    std::string line;
    getline(in, line);
    if (line.length() != 0 && line[0] != '#') {
      double numbers[4];
      int n = sscanf(line.c_str(), "%lf %lf %lf %lf", &numbers[0], &numbers[1], &numbers[2], &numbers[3]);
      if (n >= 2) {
        int dim = (n >= 3 ? static_cast<int>(numbers[n - 3]) : -1);
        *out++ = std::make_tuple(dim, numbers[n - 2], numbers[n - 1]);
      }
    }
  }
<<<<<<< HEAD
}  // read_persistence_diagram_from_file
=======
}
>>>>>>> 1129608c

/**
Reads a file containing persistence intervals.
Each line might contain 2, 3 or 4 values: [[field] dimension] birth death
The return value is an `std::map<dim, std::vector<std::pair<birth, death>>>`
where `dim` is an `int`, `birth` a `double`, and `death` a `double`.
Note: the function does not check that birth <= death.
**/
inline std::map<int, std::vector<std::pair<double, double>>> read_persistence_intervals_grouped_by_dimension(
    std::string const& filename) {
  std::map<int, std::vector<std::pair<double, double>>> ret;
  read_persistence_intervals_and_dimension(
      filename, boost::make_function_output_iterator([&ret](std::tuple<int, double, double> t) {
        ret[get<0>(t)].push_back(std::make_pair(get<1>(t), get<2>(t)));
      }));
  return ret;
<<<<<<< HEAD
}  // read_persistence_diagram_from_file

=======
}
>>>>>>> 1129608c

/**
Reads a file containing persistence intervals.
Each line might contain 2, 3 or 4 values: [[field] dimension] birth death
If `only_this_dim` = -1, dimension is ignored and all lines are returned.
If `only_this_dim` is >= 0, only the lines where dimension = `only_this_dim`
(or where dimension is not specified) are returned.
The return value is an `std::vector<std::pair<birth, death>>`
where `birth` a `double`, and `death` a `double`.
Note: the function does not check that birth <= death.
**/
inline std::vector<std::pair<double, double>> read_persistence_intervals_in_dimension(std::string const& filename,
                                                                                      int only_this_dim = -1) {
  std::vector<std::pair<double, double>> ret;
  read_persistence_intervals_and_dimension(
      filename, boost::make_function_output_iterator([only_this_dim, &ret](std::tuple<int, double, double> t) {
        if (only_this_dim == get<0>(t) || only_this_dim == -1) ret.emplace_back(get<1>(t), get<2>(t));
      }));
  return ret;
<<<<<<< HEAD
}  // read_persistence_diagram_from_file

}  // namespace Gudhi
=======
}
>>>>>>> 1129608c

#endif  // READER_UTILS_H_<|MERGE_RESOLUTION|>--- conflicted
+++ resolved
@@ -325,11 +325,7 @@
       }
     }
   }
-<<<<<<< HEAD
-}  // read_persistence_diagram_from_file
-=======
-}
->>>>>>> 1129608c
+}
 
 /**
 Reads a file containing persistence intervals.
@@ -346,12 +342,7 @@
         ret[get<0>(t)].push_back(std::make_pair(get<1>(t), get<2>(t)));
       }));
   return ret;
-<<<<<<< HEAD
-}  // read_persistence_diagram_from_file
-
-=======
-}
->>>>>>> 1129608c
+}
 
 /**
 Reads a file containing persistence intervals.
@@ -360,7 +351,7 @@
 If `only_this_dim` is >= 0, only the lines where dimension = `only_this_dim`
 (or where dimension is not specified) are returned.
 The return value is an `std::vector<std::pair<birth, death>>`
-where `birth` a `double`, and `death` a `double`.
+where `dim` is an `int`, `birth` a `double`, and `death` a `double`.
 Note: the function does not check that birth <= death.
 **/
 inline std::vector<std::pair<double, double>> read_persistence_intervals_in_dimension(std::string const& filename,
@@ -371,12 +362,8 @@
         if (only_this_dim == get<0>(t) || only_this_dim == -1) ret.emplace_back(get<1>(t), get<2>(t));
       }));
   return ret;
-<<<<<<< HEAD
-}  // read_persistence_diagram_from_file
+}
 
 }  // namespace Gudhi
-=======
-}
->>>>>>> 1129608c
 
 #endif  // READER_UTILS_H_