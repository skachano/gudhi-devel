cmake_minimum_required(VERSION 2.6)
project(GUDHI)

include("CMakeGUDHIVersion.txt")

enable_testing()

list(APPEND CMAKE_MODULE_PATH "${CMAKE_SOURCE_DIR}/cmake/modules/")

# Add your new module in the list, order is not important
include(GUDHI_modules)

add_gudhi_module(common)
add_gudhi_module(Alpha_complex)
add_gudhi_module(Bitmap_cubical_complex)
add_gudhi_module(Bottleneck_distance)
add_gudhi_module(Contraction)
add_gudhi_module(Hasse_complex)
add_gudhi_module(Persistent_cohomology)
add_gudhi_module(Rips_complex)
add_gudhi_module(Simplex_tree)
add_gudhi_module(Skeleton_blocker)
add_gudhi_module(Spatial_searching)
add_gudhi_module(Subsampling)
add_gudhi_module(Tangential_complex)
add_gudhi_module(Witness_complex)

message("++ GUDHI_MODULES list is:\"${GUDHI_MODULES}\"")

# For "make doxygen" - Requires GUDHI_USER_VERSION_DIR to be set
set(GUDHI_USER_VERSION_DIR ${CMAKE_SOURCE_DIR})
include(GUDHI_doxygen_target)

# This variable is used by Cython CMakeLists.txt to know its path
set(GUDHI_CYTHON_PATH "cython")
# For third parties libraries management - To be done last as CGAL updates CMAKE_MODULE_PATH
include(GUDHI_third_party_libraries)

if(MSVC)
  # Turn off some VC++ warnings
  set(CMAKE_CXX_FLAGS "${CMAKE_CXX_FLAGS} /wd4267 /wd4668 /wd4311 /wd4800 /wd4820 /wd4503 /wd4244 /wd4345 /wd4996 /wd4396 /wd4018")
else()
  set(CMAKE_CXX_FLAGS "${CMAKE_CXX_FLAGS} -std=c++11 -Wall -pedantic")
endif()

if(CMAKE_BUILD_TYPE MATCHES Debug)
  message("++ Debug compilation flags are: ${CMAKE_CXX_FLAGS} ${CMAKE_CXX_FLAGS_DEBUG}")
else()
  message("++ Release compilation flags are: ${CMAKE_CXX_FLAGS} ${CMAKE_CXX_FLAGS_RELEASE}")
endif()

if (DEBUG_TRACES)
  message(STATUS "DEBUG_TRACES are activated")
  # For programs to be more verbose
  add_definitions(-DDEBUG_TRACES)
endif()

#---------------------------------------------------------------------------------------
# Gudhi compilation part
include_directories(include)

# Include module CMake subdirectories
# GUDHI_SUB_DIRECTORIES is managed in CMAKE_MODULE_PATH/GUDHI_modules.cmake
foreach(GUDHI_MODULE ${GUDHI_MODULES})
  foreach(GUDHI_SUB_DIRECTORY ${GUDHI_SUB_DIRECTORIES})
    if(EXISTS ${CMAKE_SOURCE_DIR}/${GUDHI_SUB_DIRECTORY}/${GUDHI_MODULE}/CMakeLists.txt)
      add_subdirectory(${CMAKE_SOURCE_DIR}/${GUDHI_SUB_DIRECTORY}/${GUDHI_MODULE}/)
    endif()
<<<<<<< HEAD
  endif()
  
  if(MSVC)
    # Turn off some VC++ warnings
    set(CMAKE_CXX_FLAGS "${CMAKE_CXX_FLAGS} /wd4267 /wd4668 /wd4311 /wd4800 /wd4820 /wd4503 /wd4244 /wd4345 /wd4996 /wd4396 /wd4018")
  else()
    set(CMAKE_CXX_FLAGS "${CMAKE_CXX_FLAGS} -std=c++11 -Wall -pedantic")
  endif()

  if(CMAKE_BUILD_TYPE MATCHES Debug)
    message("++ Debug compilation flags are: ${CMAKE_CXX_FLAGS} ${CMAKE_CXX_FLAGS_DEBUG}")
  else()
    message("++ Release compilation flags are: ${CMAKE_CXX_FLAGS} ${CMAKE_CXX_FLAGS_RELEASE}")
  endif()

  set(Boost_USE_STATIC_LIBS        ON)
  set(Boost_USE_MULTITHREADED      ON)
  set(Boost_USE_STATIC_RUNTIME    OFF)

  # Find TBB package for parallel sort - not mandatory, just optional.
  set(TBB_FIND_QUIETLY ON)
  find_package(TBB)
  if (TBB_FOUND)
    include(${TBB_USE_FILE})
    message("TBB found in ${TBB_LIBRARY_DIRS}")
    add_definitions(-DGUDHI_USE_TBB)
  endif()

  find_package(Eigen3 3.1.0)
  if (EIGEN3_FOUND)
    message(STATUS "Eigen3 version: ${EIGEN3_VERSION}.")
    include( ${EIGEN3_USE_FILE} )
    #include_directories (BEFORE "../../include")
  endif (EIGEN3_FOUND)

  # BOOST ISSUE result_of vs C++11
  add_definitions(-DBOOST_RESULT_OF_USE_DECLTYPE)
  # BOOST ISSUE with Libraries name resolution under Windows
  add_definitions(-DBOOST_ALL_NO_LIB)
  # problem with Visual Studio link on Boost program_options
  add_definitions( -DBOOST_ALL_DYN_LINK )

  INCLUDE_DIRECTORIES(${Boost_INCLUDE_DIRS})
  LINK_DIRECTORIES(${Boost_LIBRARY_DIRS})

  if (DEBUG_TRACES)
    message(STATUS "DEBUG_TRACES are activated")
    # For programs to be more verbose
    add_definitions(-DDEBUG_TRACES)
  endif()

  #---------------------------------------------------------------------------------------
  # Gudhi compilation part
  include_directories(include)

  add_subdirectory(example/common)
  add_subdirectory(example/Simplex_tree)
  add_subdirectory(example/Simplex_array_list)                      
  add_subdirectory(example/Persistent_cohomology)                   
  add_subdirectory(example/Skeleton_blocker)                   
  add_subdirectory(example/Contraction)                   
  add_subdirectory(example/Bitmap_cubical_complex)
  add_subdirectory(example/Witness_complex)
  add_subdirectory(example/Alpha_complex)
  add_subdirectory(example/Rips_complex)
  add_subdirectory(example/Spatial_searching)
  add_subdirectory(example/Subsampling)
  add_subdirectory(example/Tangential_complex)
  add_subdirectory(example/Bottleneck_distance)

  # data points generator
  add_subdirectory(data/points/generator)

  # Please let GudhUI in last compilation position as QT is known to modify CMAKE_CXX_FLAGS
  # GudhUI
  add_subdirectory(GudhUI)
  #---------------------------------------------------------------------------------------

  #---------------------------------------------------------------------------------------
  # GUDHIConfig.cmake
  # Export the package for use from the build-tree
  # (this registers the build-tree with a global CMake-registry)
  export(PACKAGE GUDHI)

  message("++ make install will install ${PROJECT_NAME} in the following directory : ${CMAKE_INSTALL_PREFIX}")
  # Create the GUDHIConfig.cmake and GUDHIConfigVersion files
  set(CONF_INCLUDE_DIRS "${CMAKE_INSTALL_PREFIX}/include")
  configure_file(GUDHIConfig.cmake.in "${PROJECT_BINARY_DIR}/GUDHIConfig.cmake" @ONLY)
  configure_file(GUDHIConfigVersion.cmake.in "${PROJECT_BINARY_DIR}/GUDHIConfigVersion.cmake" @ONLY)

  #---------------------------------------------------------------------------------------

  #---------------------------------------------------------------------------------------
  # Gudhi installation part

  # Install the GUDHIConfig.cmake and GUDHIConfigVersion.cmake
  install(FILES
    "${PROJECT_BINARY_DIR}/GUDHIConfig.cmake"
    "${PROJECT_BINARY_DIR}/GUDHIConfigVersion.cmake"
    DESTINATION share/gudhi)

  # install the include file on "make install"
  install(DIRECTORY include/gudhi DESTINATION include)
  #---------------------------------------------------------------------------------------

endif()  
=======
  endforeach()
endforeach()

add_subdirectory(GudhUI)

if (WITH_GUDHI_PYTHON)
  # specific for cython module
  add_subdirectory(${GUDHI_CYTHON_PATH})
endif()
#---------------------------------------------------------------------------------------

#---------------------------------------------------------------------------------------
# GUDHIConfig.cmake
# Export the package for use from the build-tree
# (this registers the build-tree with a global CMake-registry)
export(PACKAGE GUDHI)

message("++ make install will install ${PROJECT_NAME} in the following directory : ${CMAKE_INSTALL_PREFIX}")
# Create the GUDHIConfig.cmake and GUDHIConfigVersion files
set(CONF_INCLUDE_DIRS "${CMAKE_INSTALL_PREFIX}/include")
configure_file(GUDHIConfig.cmake.in "${PROJECT_BINARY_DIR}/GUDHIConfig.cmake" @ONLY)
configure_file(GUDHIConfigVersion.cmake.in "${PROJECT_BINARY_DIR}/GUDHIConfigVersion.cmake" @ONLY)

#---------------------------------------------------------------------------------------

#---------------------------------------------------------------------------------------
# Gudhi installation part

# Install the GUDHIConfig.cmake and GUDHIConfigVersion.cmake
install(FILES
  "${PROJECT_BINARY_DIR}/GUDHIConfig.cmake"
  "${PROJECT_BINARY_DIR}/GUDHIConfigVersion.cmake"
  DESTINATION share/gudhi)

# install the include file on "make install"
install(DIRECTORY include/gudhi DESTINATION include)
#---------------------------------------------------------------------------------------
>>>>>>> ff75dab4
<|MERGE_RESOLUTION|>--- conflicted
+++ resolved
@@ -66,114 +66,6 @@
     if(EXISTS ${CMAKE_SOURCE_DIR}/${GUDHI_SUB_DIRECTORY}/${GUDHI_MODULE}/CMakeLists.txt)
       add_subdirectory(${CMAKE_SOURCE_DIR}/${GUDHI_SUB_DIRECTORY}/${GUDHI_MODULE}/)
     endif()
-<<<<<<< HEAD
-  endif()
-  
-  if(MSVC)
-    # Turn off some VC++ warnings
-    set(CMAKE_CXX_FLAGS "${CMAKE_CXX_FLAGS} /wd4267 /wd4668 /wd4311 /wd4800 /wd4820 /wd4503 /wd4244 /wd4345 /wd4996 /wd4396 /wd4018")
-  else()
-    set(CMAKE_CXX_FLAGS "${CMAKE_CXX_FLAGS} -std=c++11 -Wall -pedantic")
-  endif()
-
-  if(CMAKE_BUILD_TYPE MATCHES Debug)
-    message("++ Debug compilation flags are: ${CMAKE_CXX_FLAGS} ${CMAKE_CXX_FLAGS_DEBUG}")
-  else()
-    message("++ Release compilation flags are: ${CMAKE_CXX_FLAGS} ${CMAKE_CXX_FLAGS_RELEASE}")
-  endif()
-
-  set(Boost_USE_STATIC_LIBS        ON)
-  set(Boost_USE_MULTITHREADED      ON)
-  set(Boost_USE_STATIC_RUNTIME    OFF)
-
-  # Find TBB package for parallel sort - not mandatory, just optional.
-  set(TBB_FIND_QUIETLY ON)
-  find_package(TBB)
-  if (TBB_FOUND)
-    include(${TBB_USE_FILE})
-    message("TBB found in ${TBB_LIBRARY_DIRS}")
-    add_definitions(-DGUDHI_USE_TBB)
-  endif()
-
-  find_package(Eigen3 3.1.0)
-  if (EIGEN3_FOUND)
-    message(STATUS "Eigen3 version: ${EIGEN3_VERSION}.")
-    include( ${EIGEN3_USE_FILE} )
-    #include_directories (BEFORE "../../include")
-  endif (EIGEN3_FOUND)
-
-  # BOOST ISSUE result_of vs C++11
-  add_definitions(-DBOOST_RESULT_OF_USE_DECLTYPE)
-  # BOOST ISSUE with Libraries name resolution under Windows
-  add_definitions(-DBOOST_ALL_NO_LIB)
-  # problem with Visual Studio link on Boost program_options
-  add_definitions( -DBOOST_ALL_DYN_LINK )
-
-  INCLUDE_DIRECTORIES(${Boost_INCLUDE_DIRS})
-  LINK_DIRECTORIES(${Boost_LIBRARY_DIRS})
-
-  if (DEBUG_TRACES)
-    message(STATUS "DEBUG_TRACES are activated")
-    # For programs to be more verbose
-    add_definitions(-DDEBUG_TRACES)
-  endif()
-
-  #---------------------------------------------------------------------------------------
-  # Gudhi compilation part
-  include_directories(include)
-
-  add_subdirectory(example/common)
-  add_subdirectory(example/Simplex_tree)
-  add_subdirectory(example/Simplex_array_list)                      
-  add_subdirectory(example/Persistent_cohomology)                   
-  add_subdirectory(example/Skeleton_blocker)                   
-  add_subdirectory(example/Contraction)                   
-  add_subdirectory(example/Bitmap_cubical_complex)
-  add_subdirectory(example/Witness_complex)
-  add_subdirectory(example/Alpha_complex)
-  add_subdirectory(example/Rips_complex)
-  add_subdirectory(example/Spatial_searching)
-  add_subdirectory(example/Subsampling)
-  add_subdirectory(example/Tangential_complex)
-  add_subdirectory(example/Bottleneck_distance)
-
-  # data points generator
-  add_subdirectory(data/points/generator)
-
-  # Please let GudhUI in last compilation position as QT is known to modify CMAKE_CXX_FLAGS
-  # GudhUI
-  add_subdirectory(GudhUI)
-  #---------------------------------------------------------------------------------------
-
-  #---------------------------------------------------------------------------------------
-  # GUDHIConfig.cmake
-  # Export the package for use from the build-tree
-  # (this registers the build-tree with a global CMake-registry)
-  export(PACKAGE GUDHI)
-
-  message("++ make install will install ${PROJECT_NAME} in the following directory : ${CMAKE_INSTALL_PREFIX}")
-  # Create the GUDHIConfig.cmake and GUDHIConfigVersion files
-  set(CONF_INCLUDE_DIRS "${CMAKE_INSTALL_PREFIX}/include")
-  configure_file(GUDHIConfig.cmake.in "${PROJECT_BINARY_DIR}/GUDHIConfig.cmake" @ONLY)
-  configure_file(GUDHIConfigVersion.cmake.in "${PROJECT_BINARY_DIR}/GUDHIConfigVersion.cmake" @ONLY)
-
-  #---------------------------------------------------------------------------------------
-
-  #---------------------------------------------------------------------------------------
-  # Gudhi installation part
-
-  # Install the GUDHIConfig.cmake and GUDHIConfigVersion.cmake
-  install(FILES
-    "${PROJECT_BINARY_DIR}/GUDHIConfig.cmake"
-    "${PROJECT_BINARY_DIR}/GUDHIConfigVersion.cmake"
-    DESTINATION share/gudhi)
-
-  # install the include file on "make install"
-  install(DIRECTORY include/gudhi DESTINATION include)
-  #---------------------------------------------------------------------------------------
-
-endif()  
-=======
   endforeach()
 endforeach()
 
@@ -197,7 +89,20 @@
 configure_file(GUDHIConfig.cmake.in "${PROJECT_BINARY_DIR}/GUDHIConfig.cmake" @ONLY)
 configure_file(GUDHIConfigVersion.cmake.in "${PROJECT_BINARY_DIR}/GUDHIConfigVersion.cmake" @ONLY)
 
-#---------------------------------------------------------------------------------------
+  add_subdirectory(example/common)
+  add_subdirectory(example/Simplex_tree)
+  add_subdirectory(example/Simplex_array_list)                      
+  add_subdirectory(example/Persistent_cohomology)                   
+  add_subdirectory(example/Skeleton_blocker)                   
+  add_subdirectory(example/Contraction)                   
+  add_subdirectory(example/Bitmap_cubical_complex)
+  add_subdirectory(example/Witness_complex)
+  add_subdirectory(example/Alpha_complex)
+  add_subdirectory(example/Rips_complex)
+  add_subdirectory(example/Spatial_searching)
+  add_subdirectory(example/Subsampling)
+  add_subdirectory(example/Tangential_complex)
+  add_subdirectory(example/Bottleneck_distance)
 
 #---------------------------------------------------------------------------------------
 # Gudhi installation part
@@ -210,5 +115,4 @@
 
 # install the include file on "make install"
 install(DIRECTORY include/gudhi DESTINATION include)
-#---------------------------------------------------------------------------------------
->>>>>>> ff75dab4
+#---------------------------------------------------------------------------------------