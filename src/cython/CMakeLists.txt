--- conflicted
+++ resolved
@@ -31,7 +31,6 @@
   set(GUDHI_CYTHON_DEBUG_INFO "${GUDHI_CYTHON_DEBUG_INFO}    \"${DEBUG_INFO}\\n\" \\\n" PARENT_SCOPE)
 endfunction( add_gudhi_debug_info )
 
-<<<<<<< HEAD
 if(PYTHONINTERP_FOUND)
   if(CYTHON_FOUND)
     set(GUDHI_CYTHON_MODULES "${GUDHI_CYTHON_MODULES}off_reader;")
@@ -55,61 +54,14 @@
     if(NUMPY_FOUND)
       add_gudhi_debug_info("Numpy version ${NUMPY_VERSION}")
     endif()
-    if(MATPLOTLIB_FOUND AND NUMPY_FOUND)
+    if(SCIPY_FOUND)
+      add_gudhi_debug_info("Scipy version ${SCIPY_VERSION}")
+    endif()
+    if(MATPLOTLIB_FOUND AND NUMPY_FOUND AND SCIPY_FOUND)
       set(GUDHI_CYTHON_MODULES "${GUDHI_CYTHON_MODULES}persistence_graphical_tools;")
     else()
         set(GUDHI_CYTHON_MISSING_MODULES "${GUDHI_CYTHON_MODULES}persistence_graphical_tools;")
     endif()
-=======
-
-if(CYTHON_FOUND)
-  set(GUDHI_CYTHON_MODULES "${GUDHI_CYTHON_MODULES}off_reader;")
-  set(GUDHI_CYTHON_MODULES "${GUDHI_CYTHON_MODULES}simplex_tree;")
-  set(GUDHI_CYTHON_MODULES "${GUDHI_CYTHON_MODULES}rips_complex;")
-  set(GUDHI_CYTHON_MODULES "${GUDHI_CYTHON_MODULES}cubical_complex;")
-  set(GUDHI_CYTHON_MODULES "${GUDHI_CYTHON_MODULES}periodic_cubical_complex;")
-  set(GUDHI_CYTHON_MODULES "${GUDHI_CYTHON_MODULES}persistence_graphical_tools;")
-  set(GUDHI_CYTHON_MODULES "${GUDHI_CYTHON_MODULES}reader_utils;")
-  set(GUDHI_CYTHON_MODULES "${GUDHI_CYTHON_MODULES}witness_complex;")
-  set(GUDHI_CYTHON_MODULES "${GUDHI_CYTHON_MODULES}strong_witness_complex;")
-
-  add_gudhi_debug_info("Python version ${PYTHON_VERSION_STRING}")
-  add_gudhi_debug_info("Cython version ${CYTHON_VERSION}")
-  if(PYTEST_FOUND)
-    add_gudhi_debug_info("Pytest version ${PYTEST_VERSION}")
-  endif()
-  if(MATPLOTLIB_FOUND)
-    add_gudhi_debug_info("Matplotlib version ${MATPLOTLIB_VERSION}")
-  endif()
-  if(NUMPY_FOUND)
-    add_gudhi_debug_info("Numpy version ${NUMPY_VERSION}")
-  endif()
-  if(SCIPY_FOUND)
-    add_gudhi_debug_info("Scipy version ${SCIPY_VERSION}")
-  endif()
-
-  message("++ ${PYTHON_EXECUTABLE} v.${PYTHON_VERSION_STRING} - Cython is ${CYTHON_VERSION} - Sphinx is ${SPHINX_PATH}")
-  set(GUDHI_CYTHON_EXTRA_COMPILE_ARGS "${GUDHI_CYTHON_EXTRA_COMPILE_ARGS}'-DBOOST_RESULT_OF_USE_DECLTYPE', ")
-  set(GUDHI_CYTHON_EXTRA_COMPILE_ARGS "${GUDHI_CYTHON_EXTRA_COMPILE_ARGS}'-DBOOST_ALL_NO_LIB', ")
-  set(GUDHI_CYTHON_EXTRA_COMPILE_ARGS "${GUDHI_CYTHON_EXTRA_COMPILE_ARGS}'-DBOOST_SYSTEM_NO_DEPRECATED', ")
-
-  # Gudhi and CGAL compilation option
-  if(MSVC)
-    set(GUDHI_CYTHON_EXTRA_COMPILE_ARGS "${GUDHI_CYTHON_EXTRA_COMPILE_ARGS}'/fp:strict', ")
-  else(MSVC)
-    set(GUDHI_CYTHON_EXTRA_COMPILE_ARGS "${GUDHI_CYTHON_EXTRA_COMPILE_ARGS}'-std=c++11', ")
-  endif(MSVC)
-  if(CMAKE_COMPILER_IS_GNUCXX)
-    set(GUDHI_CYTHON_EXTRA_COMPILE_ARGS "${GUDHI_CYTHON_EXTRA_COMPILE_ARGS}'-frounding-math', ")
-  endif(CMAKE_COMPILER_IS_GNUCXX)
-  if (CMAKE_CXX_COMPILER_ID MATCHES Intel)
-    set(GUDHI_CYTHON_EXTRA_COMPILE_ARGS "${GUDHI_CYTHON_EXTRA_COMPILE_ARGS}'-fp-model strict', ")
-  endif(CMAKE_CXX_COMPILER_ID MATCHES Intel)
-  if (DEBUG_TRACES)
-    # For programs to be more verbose
-    set(GUDHI_CYTHON_EXTRA_COMPILE_ARGS "${GUDHI_CYTHON_EXTRA_COMPILE_ARGS}'-DDEBUG_TRACES', ")
-  endif()
->>>>>>> 2dde0fc4
 
     message("++ ${PYTHON_EXECUTABLE} v.${PYTHON_VERSION_STRING} - Cython is ${CYTHON_VERSION} - Sphinx is ${SPHINX_PATH}")
     set(GUDHI_CYTHON_EXTRA_COMPILE_ARGS "${GUDHI_CYTHON_EXTRA_COMPILE_ARGS}'-DBOOST_RESULT_OF_USE_DECLTYPE', ")
@@ -420,47 +372,8 @@
 
     add_gudhi_py_test(test_simplex_tree)
 
-<<<<<<< HEAD
     # Witness
     add_test(NAME witness_complex_from_nearest_landmark_table_py_test
-=======
-  # Simplex tree
-  add_test(NAME simplex_tree_example_py_test
-           WORKING_DIRECTORY ${CMAKE_CURRENT_BINARY_DIR}
-           COMMAND ${CMAKE_COMMAND} -E env "PYTHONPATH=${CMAKE_CURRENT_BINARY_DIR}"
-           ${PYTHON_EXECUTABLE} ${CMAKE_CURRENT_SOURCE_DIR}/example/simplex_tree_example.py)
-
-  add_gudhi_py_test(test_simplex_tree)
-
-  # Witness
-  add_test(NAME witness_complex_from_nearest_landmark_table_py_test
-           WORKING_DIRECTORY ${CMAKE_CURRENT_BINARY_DIR}
-           COMMAND ${CMAKE_COMMAND} -E env "PYTHONPATH=${CMAKE_CURRENT_BINARY_DIR}"
-           ${PYTHON_EXECUTABLE} ${CMAKE_CURRENT_SOURCE_DIR}/example/witness_complex_from_nearest_landmark_table.py)
-
-  add_gudhi_py_test(test_witness_complex)
-
-  # Reader utils
-  add_gudhi_py_test(test_reader_utils)
-
-  # Documentation generation is available through sphinx - requires all modules
-  if(SPHINX_PATH AND MATPLOTLIB_FOUND AND NUMPY_FOUND AND SCIPY_FOUND AND NOT CGAL_WITH_EIGEN3_VERSION VERSION_LESS 4.8.1)
-    set (GUDHI_SPHINX_MESSAGE "Generating API documentation with Sphinx in ${CMAKE_CURRENT_BINARY_DIR}/sphinx/")
-    # User warning - Sphinx is a static pages generator, and configured to work fine with user_version
-    # Images and biblio warnings because not found on developper version
-    if (GUDHI_CYTHON_PATH STREQUAL "src/cython")
-      set (GUDHI_SPHINX_MESSAGE "${GUDHI_SPHINX_MESSAGE} \n WARNING : Sphinx is configured for user version, you run it on developper version. Images and biblio will miss")
-    endif()
-    # sphinx target requires gudhi.so, because conf.py reads gudhi version from it
-    add_custom_target(sphinx
-        WORKING_DIRECTORY ${CMAKE_CURRENT_SOURCE_DIR}/doc
-        COMMAND ${CMAKE_COMMAND} -E env "PYTHONPATH=${CMAKE_CURRENT_BINARY_DIR}"
-        ${SPHINX_PATH} -b html ${CMAKE_CURRENT_SOURCE_DIR}/doc ${CMAKE_CURRENT_BINARY_DIR}/sphinx
-        DEPENDS "${CMAKE_CURRENT_BINARY_DIR}/gudhi.so"
-        COMMENT "${GUDHI_SPHINX_MESSAGE}" VERBATIM)
-
-    add_test(NAME sphinx_py_test
->>>>>>> 2dde0fc4
              WORKING_DIRECTORY ${CMAKE_CURRENT_BINARY_DIR}
              COMMAND ${CMAKE_COMMAND} -E env "PYTHONPATH=${CMAKE_CURRENT_BINARY_DIR}"
              ${PYTHON_EXECUTABLE} ${CMAKE_CURRENT_SOURCE_DIR}/example/witness_complex_from_nearest_landmark_table.py)
@@ -474,42 +387,47 @@
     if(SPHINX_PATH)
       if(MATPLOTLIB_FOUND)
         if(NUMPY_FOUND)
-          if(NOT CGAL_WITH_EIGEN3_VERSION VERSION_LESS 4.8.1)
-            set (GUDHI_SPHINX_MESSAGE "Generating API documentation with Sphinx in ${CMAKE_CURRENT_BINARY_DIR}/sphinx/")
-            # User warning - Sphinx is a static pages generator, and configured to work fine with user_version
-            # Images and biblio warnings because not found on developper version
-            if (GUDHI_CYTHON_PATH STREQUAL "src/cython")
-              set (GUDHI_SPHINX_MESSAGE "${GUDHI_SPHINX_MESSAGE} \n WARNING : Sphinx is configured for user version, you run it on developper version. Images and biblio will miss")
-            endif()
-            # sphinx target requires gudhi.so, because conf.py reads gudhi version from it
-            add_custom_target(sphinx
-                WORKING_DIRECTORY ${CMAKE_CURRENT_SOURCE_DIR}/doc
-                COMMAND ${CMAKE_COMMAND} -E env "PYTHONPATH=${CMAKE_CURRENT_BINARY_DIR}"
-                ${SPHINX_PATH} -b html ${CMAKE_CURRENT_SOURCE_DIR}/doc ${CMAKE_CURRENT_BINARY_DIR}/sphinx
-                DEPENDS "${CMAKE_CURRENT_BINARY_DIR}/gudhi.so"
-                COMMENT "${GUDHI_SPHINX_MESSAGE}" VERBATIM)
-
-            add_test(NAME sphinx_py_test
-                     WORKING_DIRECTORY ${CMAKE_CURRENT_BINARY_DIR}
-                     COMMAND ${CMAKE_COMMAND} -E env "PYTHONPATH=${CMAKE_CURRENT_BINARY_DIR}"
-                     ${SPHINX_PATH} -b doctest ${CMAKE_CURRENT_SOURCE_DIR}/doc ${CMAKE_CURRENT_BINARY_DIR}/doctest)
-
-            # Set missing or not modules
-            set(GUDHI_MODULES ${GUDHI_MODULES} "python-documentation" CACHE INTERNAL "GUDHI_MODULES")
-          else(NOT CGAL_WITH_EIGEN3_VERSION VERSION_LESS 4.8.1)
-            message("++ Python documentation module will not be compiled because it requires a CGAL with Eigen3 version greater or equal than 4.8.1")
+          if(SCIPY_FOUND)
+            if(NOT CGAL_WITH_EIGEN3_VERSION VERSION_LESS 4.8.1)
+              set (GUDHI_SPHINX_MESSAGE "Generating API documentation with Sphinx in ${CMAKE_CURRENT_BINARY_DIR}/sphinx/")
+              # User warning - Sphinx is a static pages generator, and configured to work fine with user_version
+              # Images and biblio warnings because not found on developper version
+              if (GUDHI_CYTHON_PATH STREQUAL "src/cython")
+                set (GUDHI_SPHINX_MESSAGE "${GUDHI_SPHINX_MESSAGE} \n WARNING : Sphinx is configured for user version, you run it on developper version. Images and biblio will miss")
+              endif()
+              # sphinx target requires gudhi.so, because conf.py reads gudhi version from it
+              add_custom_target(sphinx
+                  WORKING_DIRECTORY ${CMAKE_CURRENT_SOURCE_DIR}/doc
+                  COMMAND ${CMAKE_COMMAND} -E env "PYTHONPATH=${CMAKE_CURRENT_BINARY_DIR}"
+                  ${SPHINX_PATH} -b html ${CMAKE_CURRENT_SOURCE_DIR}/doc ${CMAKE_CURRENT_BINARY_DIR}/sphinx
+                  DEPENDS "${CMAKE_CURRENT_BINARY_DIR}/gudhi.so"
+                  COMMENT "${GUDHI_SPHINX_MESSAGE}" VERBATIM)
+
+              add_test(NAME sphinx_py_test
+                       WORKING_DIRECTORY ${CMAKE_CURRENT_BINARY_DIR}
+                       COMMAND ${CMAKE_COMMAND} -E env "PYTHONPATH=${CMAKE_CURRENT_BINARY_DIR}"
+                       ${SPHINX_PATH} -b doctest ${CMAKE_CURRENT_SOURCE_DIR}/doc ${CMAKE_CURRENT_BINARY_DIR}/doctest)
+
+              # Set missing or not modules
+              set(GUDHI_MODULES ${GUDHI_MODULES} "python-documentation" CACHE INTERNAL "GUDHI_MODULES")
+            else(NOT CGAL_WITH_EIGEN3_VERSION VERSION_LESS 4.8.1)
+              message("++ Python documentation module will not be compiled because it requires a CGAL with Eigen3 version greater or equal than 4.8.1")
+              set(GUDHI_MISSING_MODULES ${GUDHI_MISSING_MODULES} "python-documentation" CACHE INTERNAL "GUDHI_MISSING_MODULES")
+            endif(NOT CGAL_WITH_EIGEN3_VERSION VERSION_LESS 4.8.1)
+          else(SCIPY_FOUND)
+            message("++ Python documentation module will not be compiled because scipy was not found")
             set(GUDHI_MISSING_MODULES ${GUDHI_MISSING_MODULES} "python-documentation" CACHE INTERNAL "GUDHI_MISSING_MODULES")
-          endif(NOT CGAL_WITH_EIGEN3_VERSION VERSION_LESS 4.8.1)
+          endif(SCIPY_FOUND)
         else(NUMPY_FOUND)
-          message("++ Python module will not be compiled because numpy was not found")
+          message("++ Python documentation module will not be compiled because numpy was not found")
           set(GUDHI_MISSING_MODULES ${GUDHI_MISSING_MODULES} "python-documentation" CACHE INTERNAL "GUDHI_MISSING_MODULES")
         endif(NUMPY_FOUND)
       else(MATPLOTLIB_FOUND)
-        message("++ Python module will not be compiled because matplotlib was not found")
+        message("++ Python documentation module will not be compiled because matplotlib was not found")
         set(GUDHI_MISSING_MODULES ${GUDHI_MISSING_MODULES} "python-documentation" CACHE INTERNAL "GUDHI_MISSING_MODULES")
       endif(MATPLOTLIB_FOUND)
     else(SPHINX_PATH)
-      message("++ Python module will not be compiled because sphinx and sphinxcontrib-bibtex were not found")
+      message("++ Python documentation module will not be compiled because sphinx and sphinxcontrib-bibtex were not found")
       set(GUDHI_MISSING_MODULES ${GUDHI_MISSING_MODULES} "python-documentation" CACHE INTERNAL "GUDHI_MISSING_MODULES")
     endif(SPHINX_PATH)
 
