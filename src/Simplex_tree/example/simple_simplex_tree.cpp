/*    This file is part of the Gudhi Library. The Gudhi library
 *    (Geometric Understanding in Higher Dimensions) is a generic C++
 *    library for computational topology.
 *
 *    Author(s):       Clément Maria
 *
 *    Copyright (C) 2014
 *
 *    This program is free software: you can redistribute it and/or modify
 *    it under the terms of the GNU General Public License as published by
 *    the Free Software Foundation, either version 3 of the License, or
 *    (at your option) any later version.
 *
 *    This program is distributed in the hope that it will be useful,
 *    but WITHOUT ANY WARRANTY; without even the implied warranty of
 *    MERCHANTABILITY or FITNESS FOR A PARTICULAR PURPOSE.  See the
 *    GNU General Public License for more details.
 *
 *    You should have received a copy of the GNU General Public License
 *    along with this program.  If not, see <http://www.gnu.org/licenses/>.
 */

#include <gudhi/graph_simplicial_complex.h>
#include <gudhi/Simplex_tree.h>

#include <iostream>
#include <utility>  // for pair
#include <vector>

<<<<<<< HEAD
using namespace Gudhi;

typedef Simplex_tree<Simplex_tree_options_zigzag_persistence> typeST;
typedef std::vector< Vertex_handle > typeVectorVertex;
typedef std::pair< typeST::Simplex_handle, bool > typePairSimplexBool;
=======
using Simplex_tree = Gudhi::Simplex_tree<>;
using Vertex_handle = Simplex_tree::Vertex_handle;
using Filtration_value = Simplex_tree::Filtration_value;
using typeVectorVertex = std::vector< Vertex_handle >;
using typePairSimplexBool = std::pair< Simplex_tree::Simplex_handle, bool >;
>>>>>>> 70712033

int main(int argc, char * const argv[]) {
  const Filtration_value FIRST_FILTRATION_VALUE = 0.1;
  const Filtration_value SECOND_FILTRATION_VALUE = 0.2;
  const Filtration_value THIRD_FILTRATION_VALUE = 0.3;
  const Filtration_value FOURTH_FILTRATION_VALUE = 0.4;

  // TEST OF INSERTION
  std::cout << "********************************************************************" << std::endl;
  std::cout << "EXAMPLE OF SIMPLE INSERTION" << std::endl;
  // Construct the Simplex Tree
<<<<<<< HEAD
  typeST simplexTree;
=======
  Simplex_tree simplexTree;
>>>>>>> 70712033

  /* Simplex to be inserted:  */
  /*    1                     */
  /*    o                     */
  /*   /X\                    */
  /*  o---o---o               */
  /*  2   0   3               */

  // ++ FIRST
  std::cout << "   * INSERT 0" << std::endl;
  typeVectorVertex firstSimplexVector = { 0 };
  typePairSimplexBool returnValue =
      simplexTree.insert_simplex(firstSimplexVector, Filtration_value(FIRST_FILTRATION_VALUE));

  if (returnValue.second == true) {
    std::cout << "   + 0 INSERTED" << std::endl;
  } else {
    std::cout << "   - 0 NOT INSERTED" << std::endl;
  }

  // ++ SECOND
  std::cout << "   * INSERT 1" << std::endl;
  typeVectorVertex secondSimplexVector = { 1 };
  returnValue =
      simplexTree.insert_simplex(secondSimplexVector, Filtration_value(FIRST_FILTRATION_VALUE));

  if (returnValue.second == true) {
    std::cout << "   + 1 INSERTED" << std::endl;
  } else {
    std::cout << "   - 1 NOT INSERTED" << std::endl;
  }

  // ++ THIRD
  std::cout << "   * INSERT (0,1)" << std::endl;
  typeVectorVertex thirdSimplexVector = { 0, 1 };
  returnValue =
      simplexTree.insert_simplex(thirdSimplexVector, Filtration_value(SECOND_FILTRATION_VALUE));

  if (returnValue.second == true) {
    std::cout << "   + (0,1) INSERTED" << std::endl;
  } else {
    std::cout << "   - (0,1) NOT INSERTED" << std::endl;
  }

  // ++ FOURTH
  std::cout << "   * INSERT 2" << std::endl;
  typeVectorVertex fourthSimplexVector = { 2 };
  returnValue =
      simplexTree.insert_simplex(fourthSimplexVector, Filtration_value(FIRST_FILTRATION_VALUE));

  if (returnValue.second == true) {
    std::cout << "   + 2 INSERTED" << std::endl;
  } else {
    std::cout << "   - 2 NOT INSERTED" << std::endl;
  }

  // ++ FIFTH
  std::cout << "   * INSERT (2,0)" << std::endl;
  typeVectorVertex fifthSimplexVector = { 2, 0 };
  returnValue =
      simplexTree.insert_simplex(fifthSimplexVector, Filtration_value(SECOND_FILTRATION_VALUE));

  if (returnValue.second == true) {
    std::cout << "   + (2,0) INSERTED" << std::endl;
  } else {
    std::cout << "   - (2,0) NOT INSERTED" << std::endl;
  }

  // ++ SIXTH
  std::cout << "   * INSERT (2,1)" << std::endl;
  typeVectorVertex sixthSimplexVector = { 2, 1 };
  returnValue =
      simplexTree.insert_simplex(sixthSimplexVector, Filtration_value(SECOND_FILTRATION_VALUE));

  if (returnValue.second == true) {
    std::cout << "   + (2,1) INSERTED" << std::endl;
  } else {
    std::cout << "   - (2,1) NOT INSERTED" << std::endl;
  }

  // ++ SEVENTH
  std::cout << "   * INSERT (2,1,0)" << std::endl;
  typeVectorVertex seventhSimplexVector = { 2, 1, 0 };
  returnValue =
      simplexTree.insert_simplex(seventhSimplexVector, Filtration_value(THIRD_FILTRATION_VALUE));

  if (returnValue.second == true) {
    std::cout << "   + (2,1,0) INSERTED" << std::endl;
  } else {
    std::cout << "   - (2,1,0) NOT INSERTED" << std::endl;
  }

  // ++ EIGHTH
  std::cout << "   * INSERT 3" << std::endl;
  typeVectorVertex eighthSimplexVector = { 3 };
  returnValue =
      simplexTree.insert_simplex(eighthSimplexVector, Filtration_value(FIRST_FILTRATION_VALUE));

  if (returnValue.second == true) {
    std::cout << "   + 3 INSERTED" << std::endl;
  } else {
    std::cout << "   - 3 NOT INSERTED" << std::endl;
  }

  // ++ NINETH
  std::cout << "   * INSERT (3,0)" << std::endl;
  typeVectorVertex ninethSimplexVector = { 3, 0 };
  returnValue =
      simplexTree.insert_simplex(ninethSimplexVector, Filtration_value(SECOND_FILTRATION_VALUE));

  if (returnValue.second == true) {
    std::cout << "   + (3,0) INSERTED" << std::endl;
  } else {
    std::cout << "   - (3,0) NOT INSERTED" << std::endl;
  }

  // ++ TENTH
  std::cout << "   * INSERT 0 (already inserted)" << std::endl;
  typeVectorVertex tenthSimplexVector = { 0 };
  // With a different filtration value
  returnValue = simplexTree.insert_simplex(tenthSimplexVector, Filtration_value(FOURTH_FILTRATION_VALUE));

  if (returnValue.second == true) {
    std::cout << "   + 0 INSERTED" << std::endl;
  } else {
    std::cout << "   - 0 NOT INSERTED" << std::endl;
  }

  // ++ ELEVENTH
  std::cout << "   * INSERT (2,1,0) (already inserted)" << std::endl;
  typeVectorVertex eleventhSimplexVector = { 2, 1, 0 };
  returnValue =
      simplexTree.insert_simplex(eleventhSimplexVector, Filtration_value(FOURTH_FILTRATION_VALUE));

  if (returnValue.second == true) {
    std::cout << "   + (2,1,0) INSERTED" << std::endl;
  } else {
    std::cout << "   - (2,1,0) NOT INSERTED" << std::endl;
  }

  // ++ GENERAL VARIABLE SET
  simplexTree.set_filtration(FOURTH_FILTRATION_VALUE);  // Max filtration value
  simplexTree.set_dimension(2);  // Max dimension = 2 -> (2,1,0)

  std::cout << "********************************************************************\n";
  // Display the Simplex_tree - Can not be done in the middle of 2 inserts
  std::cout << "* The complex contains " << simplexTree.num_simplices() << " simplices\n";
  std::cout << "   - dimension " << simplexTree.dimension() << "   - filtration " << simplexTree.filtration() << "\n";
  std::cout << "* Iterator on Simplices in the filtration, with [filtration value]:\n";
  for (auto f_simplex : simplexTree.filtration_simplex_range()) {
    std::cout << "   " << "[" << simplexTree.filtration(f_simplex) << "] ";
    for (auto vertex : simplexTree.simplex_vertex_range(f_simplex)) {
      std::cout << static_cast<int>(vertex) << " ";
    }
    std::cout << std::endl;
  }
  //   [0.1] 0
  //   [0.1] 1
  //   [0.1] 2
  //   [0.1] 3
  //   [0.2] 1 0
  //   [0.2] 2 0
  //   [0.2] 2 1
  //   [0.2] 3 0
  //   [0.3] 2 1 0

  // ------------------------------------------------------------------------------------------------------------------
  // Find in the simplex_tree
  // ------------------------------------------------------------------------------------------------------------------
<<<<<<< HEAD
  typeST::Simplex_handle simplexFound = simplexTree.find(secondSimplexVector);
=======
  Simplex_tree::Simplex_handle simplexFound = simplexTree.find(secondSimplexVector);
>>>>>>> 70712033
  std::cout << "**************IS THE SIMPLEX {1} IN THE SIMPLEX TREE ?\n";
  if (simplexFound != simplexTree.null_simplex())
    std::cout << "***+ YES IT IS!\n";
  else
    std::cout << "***- NO IT ISN'T\n";

  typeVectorVertex unknownSimplexVector = { 15 };
  simplexFound = simplexTree.find(unknownSimplexVector);
  std::cout << "**************IS THE SIMPLEX {15} IN THE SIMPLEX TREE ?\n";
  if (simplexFound != simplexTree.null_simplex())
    std::cout << "***+ YES IT IS!\n";
  else
    std::cout << "***- NO IT ISN'T\n";

  simplexFound = simplexTree.find(fifthSimplexVector);
  std::cout << "**************IS THE SIMPLEX {2,0} IN THE SIMPLEX TREE ?\n";
  if (simplexFound != simplexTree.null_simplex())
    std::cout << "***+ YES IT IS!\n";
  else
    std::cout << "***- NO IT ISN'T\n";

  typeVectorVertex otherSimplexVector = { 1, 15 };
  simplexFound = simplexTree.find(otherSimplexVector);
  std::cout << "**************IS THE SIMPLEX {15,1} IN THE SIMPLEX TREE ?\n";
  if (simplexFound != simplexTree.null_simplex())
    std::cout << "***+ YES IT IS!\n";
  else
    std::cout << "***- NO IT ISN'T\n";

  typeVectorVertex invSimplexVector = { 1, 2, 0 };
  simplexFound = simplexTree.find(invSimplexVector);
  std::cout << "**************IS THE SIMPLEX {1,2,0} IN THE SIMPLEX TREE ?\n";
  if (simplexFound != simplexTree.null_simplex())
    std::cout << "***+ YES IT IS!\n";
  else
    std::cout << "***- NO IT ISN'T\n";
  return 0;
}<|MERGE_RESOLUTION|>--- conflicted
+++ resolved
@@ -27,19 +27,15 @@
 #include <utility>  // for pair
 #include <vector>
 
-<<<<<<< HEAD
-using namespace Gudhi;
-
-typedef Simplex_tree<Simplex_tree_options_zigzag_persistence> typeST;
-typedef std::vector< Vertex_handle > typeVectorVertex;
-typedef std::pair< typeST::Simplex_handle, bool > typePairSimplexBool;
-=======
 using Simplex_tree = Gudhi::Simplex_tree<>;
 using Vertex_handle = Simplex_tree::Vertex_handle;
 using Filtration_value = Simplex_tree::Filtration_value;
 using typeVectorVertex = std::vector< Vertex_handle >;
 using typePairSimplexBool = std::pair< Simplex_tree::Simplex_handle, bool >;
->>>>>>> 70712033
+
+typedef Simplex_tree<Simplex_tree_options_zigzag_persistence> typeST;
+typedef std::vector< Vertex_handle > typeVectorVertex;
+typedef std::pair< typeST::Simplex_handle, bool > typePairSimplexBool;
 
 int main(int argc, char * const argv[]) {
   const Filtration_value FIRST_FILTRATION_VALUE = 0.1;
@@ -51,11 +47,7 @@
   std::cout << "********************************************************************" << std::endl;
   std::cout << "EXAMPLE OF SIMPLE INSERTION" << std::endl;
   // Construct the Simplex Tree
-<<<<<<< HEAD
   typeST simplexTree;
-=======
-  Simplex_tree simplexTree;
->>>>>>> 70712033
 
   /* Simplex to be inserted:  */
   /*    1                     */
@@ -225,11 +217,7 @@
   // ------------------------------------------------------------------------------------------------------------------
   // Find in the simplex_tree
   // ------------------------------------------------------------------------------------------------------------------
-<<<<<<< HEAD
   typeST::Simplex_handle simplexFound = simplexTree.find(secondSimplexVector);
-=======
-  Simplex_tree::Simplex_handle simplexFound = simplexTree.find(secondSimplexVector);
->>>>>>> 70712033
   std::cout << "**************IS THE SIMPLEX {1} IN THE SIMPLEX TREE ?\n";
   if (simplexFound != simplexTree.null_simplex())
     std::cout << "***+ YES IT IS!\n";
