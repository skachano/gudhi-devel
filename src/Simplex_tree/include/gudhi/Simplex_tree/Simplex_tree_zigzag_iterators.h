--- conflicted
+++ resolved
@@ -1,7 +1,7 @@
 #include <iostream>
 
 /** Represents an edge for zigzag filtrations for flag complexes. 
-  * The edge must have two endpoints, encoded by Vertex_handles, a filtration
+  * The edge must have two endpoints, encoded by Vertex_handles, a filtration 
   * value and a type (insertion or deletion) represented by a bool.
   *
   * A sequence of such edges represents a full flag zigzag filtration.
@@ -11,67 +11,67 @@
 template< class FilteredComplex >
 class Zigzag_edge {
 public:
-    Zigzag_edge( typename FilteredComplex::Vertex_handle u
-		 , typename FilteredComplex::Vertex_handle v
-		 , typename FilteredComplex::Filtration_value fil
-		 , bool type)
-	: u_(u), v_(v), fil_(fil), type_(type) {}
-
-    /* Returns vertex with smaller label. */
-    typename FilteredComplex::Vertex_handle    u()    { return u_; }
-    /* Returns vertex with bigger label. */
-    typename FilteredComplex::Vertex_handle    v()    { return v_; }
-    /* Returns the filtration value of the edge. */
-    typename FilteredComplex::Filtration_value fil()  { return fil_; }
-    /* Returns true if insertion of the edge, false if removal. */
-    bool                                       type() { return type_; }
-
-    bool operator==(const Zigzag_edge &e) const {
-	return ( (e.u_ == u_) && (e.v_ == v_) &&
-		 (e.fil_ == fil_) && (e.type_ == type_) );
-    }
-
-    void assign_fil(typename FilteredComplex::Filtration_value fil) { fil_ = fil; }
+  Zigzag_edge( typename FilteredComplex::Vertex_handle u
+             , typename FilteredComplex::Vertex_handle v
+             , typename FilteredComplex::Filtration_value fil
+             , bool type)
+  : u_(u), v_(v), fil_(fil), type_(type) {}
+
+/* Returns vertex with smaller label. */
+  typename FilteredComplex::Vertex_handle    u()    { return u_; }
+/* Returns vertex with bigger label. */
+  typename FilteredComplex::Vertex_handle    v()    { return v_; }
+/* Returns the filtration value of the edge. */
+  typename FilteredComplex::Filtration_value fil()  { return fil_; }
+/* Returns true if insertion of the edge, false if removal. */
+  bool                                       type() { return type_; }
+
+  bool operator==(const Zigzag_edge &e) const {
+    return ( (e.u_ == u_) && (e.v_ == v_) && 
+             (e.fil_ == fil_) && (e.type_ == type_) );
+  }
+
+  void assign_fil(typename FilteredComplex::Filtration_value fil) { fil_ = fil; }
 
 private:
-    typename FilteredComplex::Vertex_handle    u_;
-    typename FilteredComplex::Vertex_handle    v_;
-    typename FilteredComplex::Filtration_value fil_;
-    bool                                       type_;
+  typename FilteredComplex::Vertex_handle    u_;
+  typename FilteredComplex::Vertex_handle    v_;
+  typename FilteredComplex::Filtration_value fil_;
+  bool                                       type_;
 };
 
-/**
+/** 
   * Iterator over a flag zigzag filtration implicitly 
-  * represented by a list of Zigzag_edges.
-  *
-  * Given an empty FlagZigzagFiltrationComplex and a range of insertions and
-  * deletion of edges, the iterator add/remove on the fly the range of edges and
-  * expand the complex in consequence. It traverses all the newly added/removed
+  * represented by a list of Zigzag_edges. 
+  *
+  * Given an empty FlagZigzagFiltrationComplex and a range of insertions and 
+  * deletion of edges, the iterator add/remove on the fly the range of edges and 
+  * expand the complex in consequence. It traverses all the newly added/removed 
   * simplices (induced by the new edge) before doing further modifications.
   *
   */
 template< class FlagZigzagFilteredComplex >
 class Flagzigzag_simplex_iterator 
-	: public boost::iterator_facade<
-	Flagzigzag_simplex_iterator<FlagZigzagFilteredComplex>
-	, typename FlagZigzagFilteredComplex::Simplex_handle
-	, boost::forward_traversal_tag >
+: public boost::iterator_facade<
+            Flagzigzag_simplex_iterator<FlagZigzagFilteredComplex>
+          , typename FlagZigzagFilteredComplex::Simplex_handle
+          , boost::forward_traversal_tag >
 {
-public:
+  public:
     typedef typename FlagZigzagFilteredComplex::Simplex_handle   Simplex_handle;
     typedef typename FlagZigzagFilteredComplex::Edge_type        Edge_type;
     typedef typename FlagZigzagFilteredComplex::Filtration_value Filtration_value;
 
     Flagzigzag_simplex_iterator() //any end iterator
-	: cpx_(NULL)
-	// , zigzag_edge_filtration_(NULL)
-	, counter_insert(0)
+    : cpx_(NULL)
+    // , zigzag_edge_filtration_(NULL)
+    , counter_insert(0) 
     {}
 
-    //cpx must be empty
-    Flagzigzag_simplex_iterator( FlagZigzagFilteredComplex * cpx
-				 , std::vector< Edge_type >  * zz_edge_fil_ptr
-				 , int                         dim_max )
+//cpx must be empty
+    Flagzigzag_simplex_iterator( FlagZigzagFilteredComplex * cpx 
+                               , std::vector< Edge_type >  * zz_edge_fil_ptr
+                               , int                         dim_max )
     {
       progress_edges_ = 0;
       zigzag_edge_filtration_ = zz_edge_fil_ptr;
@@ -92,15 +92,11 @@
       sh_it_ = partial_zzfil_.begin();
       ++edge_it_;
       for(auto & sh : partial_zzfil_) 
-<<<<<<< HEAD
-      { sh->second.assign_key(counter_insert); ++counter_insert; }
-=======
       { sh->second.assign_key(counter_insert); ++counter_insert; } 
 
->>>>>>> ab5982ff
-    }
-
-    //User-defined copy constructor
+    }
+
+//User-defined copy constructor
     Flagzigzag_simplex_iterator(const Flagzigzag_simplex_iterator& other )
     : progress_edges_(0)
     , cpx_(other.cpx_)
@@ -124,54 +120,55 @@
     friend class boost::iterator_core_access;
 
     bool equal(Flagzigzag_simplex_iterator const& other) const {
-	if(cpx_ == NULL) { return (other.cpx_ == NULL); }
-	return ( cpx_     == other.cpx_     &&
-		 edge_it_ == other.edge_it_ &&
-		 sh_it_   == other.sh_it_ );
+      if(cpx_ == NULL) { return (other.cpx_ == NULL); }      
+      return ( cpx_     == other.cpx_     && 
+               edge_it_ == other.edge_it_ &&
+               sh_it_   == other.sh_it_ );
     }
 
     Simplex_handle & dereference() const {
-	return *sh_it_;
-    }
-
-    void increment()
+      return *sh_it_;
+    }
+
+    void increment() 
     {
-	++sh_it_;
-	if(sh_it_ == partial_zzfil_.end()) //add or remove the next edge
-	{ //check if we have reached the end of a sequence of backward arrows,
-	    //associated to the removal of an edge. If so, we remove effectively
-	    //the simplices from the complex.
-	    if(!arrow_direction_) //need to effectively remove the simplices we have just considered.
-	    {
-		//effectively remove all simplices from partial_zzfil_; must be sorted
-		cpx_->remove_maximal_simplices(partial_zzfil_);
-
-		counter_insert += partial_zzfil_.size();
-
-		//The simplices in partial_zzfil_ come by decreasing keys, hence
-		//are all maximal when removing from left to right.
-		//FlagZigzagFilteredComplex::Dictionary must not invalidate iterators
-		//when inserting and removing (e.g., std::map<,>).
-		//IF we want to maintain the validity of Simplex_handle (i.e. map
-		//iterators) during removals, even when using boost::flat_map. To do
-		//so, we add a sorting procedure, maintaining the maximality
-		//property, so as we remove Nodes in a Siblings::members() from
-		//right to left.
-		// sort( partial_zzfil_.begin(), partial_zzfil_.end()
-		//     , [](Simplex_handle sh1, Simplex_handle sh2)->bool {
-		//       if(sh1->first != sh2->first) {return sh1->first > sh2->first;}
-		//       return sh1->second.key() > sh2->second.key();
-		//     });
-
-		//   for( auto sh_it = partial_zzfil_.begin();
-		//             sh_it != partial_zzfil_.end(); ++sh_it)
-		//   {
-		//     // (*sh_it)->second.unlink_hooks();
-		//     // (*sh_it)->second.assign_key(-21);
-		//     cpx_->remove_maximal_simplex(*sh_it); //modify the complex
-		//   }
-		// }
-	    }
+      ++sh_it_;
+      if(sh_it_ == partial_zzfil_.end()) //add or remove the next edge
+      { //check if we have reached the end of a sequence of backward arrows, 
+        //associated to the removal of an edge. If so, we remove effectively 
+        //the simplices from the complex.
+        if(!arrow_direction_) //need to effectively remove the simplices we have just considered.
+        { 
+          //effectively remove all simplices from partial_zzfil_; must be sorted 
+          cpx_->remove_maximal_simplices(partial_zzfil_);
+
+          counter_insert += partial_zzfil_.size();
+
+          //The simplices in partial_zzfil_ come by decreasing keys, hence 
+          //are all maximal when removing from left to right. 
+          //FlagZigzagFilteredComplex::Dictionary must not invalidate iterators
+          //when inserting and removing (e.g., std::map<,>).
+          //IF we want to maintain the validity of Simplex_handle (i.e. map 
+          //iterators) during removals, even when using boost::flat_map. To do 
+          //so, we add a sorting procedure, maintaining the maximality 
+          //property, so as we remove Nodes in a Siblings::members() from 
+          //right to left.
+          // sort( partial_zzfil_.begin(), partial_zzfil_.end()
+          //     , [](Simplex_handle sh1, Simplex_handle sh2)->bool {
+          //       if(sh1->first != sh2->first) {return sh1->first > sh2->first;}
+          //       return sh1->second.key() > sh2->second.key();
+          //     });
+
+        //   for( auto sh_it = partial_zzfil_.begin();
+        //             sh_it != partial_zzfil_.end(); ++sh_it) 
+        //   { 
+        //     // (*sh_it)->second.unlink_hooks();
+        //     // (*sh_it)->second.assign_key(-21);
+        //     cpx_->remove_maximal_simplex(*sh_it); //modify the complex 
+        //   } 
+        // }
+        }
+
 
         partial_zzfil_.clear();
      
@@ -180,37 +177,36 @@
         { 
           if(are_we_done) { cpx_ = NULL; return; } //set iterator to end() position 
           else {//no edge left, consider simplices remaining in the complex 
-	    //fil_ = 0;
-	    ++fil_;
+            fil_ = 0;
             are_we_done = true;//happens once
             //fills up zz_partial with the remaining simplices in complex
             cpx_->flag_lazy_empty_complex(partial_zzfil_); 
             arrow_direction_ = false; //only backward arrows now
 
-		    sort( partial_zzfil_.begin(), partial_zzfil_.end()
-			  , [](Simplex_handle sh1, Simplex_handle sh2)->bool {
-			return sh1->second.key() > sh2->second.key();
-		    });
-
-		    sh_it_ = partial_zzfil_.begin();
-		    return;
-		}
-	    }
-	    //partial_zzfil_ is empty
-	    if( edge_it_->type() ) { //forward arrow //modify the complex
-		cpx_->flag_add_edge( edge_it_->u(), edge_it_->v()
-				     , edge_it_->fil()
-				     , dim_max_, partial_zzfil_ );
-		arrow_direction_ = true; //the arrow is forward
-
-		//flag_add_edge output a SORTED sequence of simplices
-		for(auto & sh : partial_zzfil_) //set key values
-		{ sh->second.assign_key(counter_insert); ++counter_insert; }
-	    }
-	    else { //backward arrow
-		cpx_->flag_lazy_remove_edge( edge_it_->u(), edge_it_->v()
-					     , partial_zzfil_ ); //does not modify cpx
-		arrow_direction_ = false; //the arrow is backward
+            sort( partial_zzfil_.begin(), partial_zzfil_.end()
+                , [](Simplex_handle sh1, Simplex_handle sh2)->bool {
+                    return sh1->second.key() > sh2->second.key();
+                });
+
+            sh_it_ = partial_zzfil_.begin();
+            return;
+          }
+        }
+        //partial_zzfil_ is empty
+        if( edge_it_->type() ) { //forward arrow //modify the complex
+          cpx_->flag_add_edge( edge_it_->u(), edge_it_->v()
+                             , edge_it_->fil()
+                             , dim_max_, partial_zzfil_ );
+          arrow_direction_ = true; //the arrow is forward
+
+          //flag_add_edge output a SORTED sequence of simplices
+          for(auto & sh : partial_zzfil_) //set key values
+          { sh->second.assign_key(counter_insert); ++counter_insert; }
+        }
+        else { //backward arrow
+          cpx_->flag_lazy_remove_edge( edge_it_->u(), edge_it_->v()
+                                     , partial_zzfil_ ); //does not modify cpx
+          arrow_direction_ = false; //the arrow is backward
 
           sort( partial_zzfil_.begin(), partial_zzfil_.end()
               , [](Simplex_handle sh1, Simplex_handle sh2)->bool {
@@ -224,17 +220,6 @@
         // std::cout << ++progress_edges_ << " / " << zigzag_edge_filtration_->size() << "\n";
       }
     }
-<<<<<<< HEAD
-
-    //complex getting modified
-    FlagZigzagFilteredComplex                                            * cpx_;
-    /* List of insertion and deletion of edges representing the flag zigzag fil.*/
-    std::vector< Edge_type >                           * zigzag_edge_filtration_;
-    /* Maximal dimension of the flag complex. */
-    int                                                                 dim_max_;
-    /* part of the zz filtration constructed by the last edge insertion.
- * When reaching the end of it, clear it, insert a new edge via the edge_it_++
-=======
   
   unsigned int progress_edges_;
 
@@ -246,19 +231,18 @@
   int                                                                 dim_max_;
 /* part of the zz filtration constructed by the last edge insertion. 
  * When reaching the end of it, clear it, insert a new edge via the edge_it_++ 
->>>>>>> ab5982ff
  * and compute a new bunch of simplices of the zz filtration. */
-    typename std::vector< Simplex_handle >           partial_zzfil_;
-    //current simplex in partial_zzfil_
-    typename std::vector< Simplex_handle >::iterator sh_it_;
-    //iterator in the range of edges; points to the next edge to insert or remove
-    typename std::vector< Edge_type >::iterator      edge_it_;
-    //true if the simplices in partial_zzfil_ are insertions, and false if deletions
-    bool                                             arrow_direction_;
-    //counts the total number of insertions in the zigzag, used to assign keys
-    int                                              counter_insert;
-    //true iff we are finishing emptying the complex
-    bool                                             are_we_done;
+  typename std::vector< Simplex_handle >           partial_zzfil_;
+  //current simplex in partial_zzfil_
+  typename std::vector< Simplex_handle >::iterator sh_it_;
+  //iterator in the range of edges; points to the next edge to insert or remove
+  typename std::vector< Edge_type >::iterator      edge_it_;
+  //true if the simplices in partial_zzfil_ are insertions, and false if deletions
+  bool                                             arrow_direction_;
+  //counts the total number of insertions in the zigzag, used to assign keys
+  int                                              counter_insert;
+  //true iff we are finishing emptying the complex
+  bool                                             are_we_done;
   //filtration value attached to the arrow
   Filtration_value                                 fil_;
 
