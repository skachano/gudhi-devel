/*    This file is part of the Gudhi Library. The Gudhi library
 *    (Geometric Understanding in Higher Dimensions) is a generic C++
 *    library for computational topology.
 *
 *    Author(s):       Clément Maria
 *
 *    Copyright (C) 2014  INRIA Sophia Antipolis-Méditerranée (France)
 *
 *    This program is free software: you can redistribute it and/or modify
 *    it under the terms of the GNU General Public License as published by
 *    the Free Software Foundation, either version 3 of the License, or
 *    (at your option) any later version.
 *
 *    This program is distributed in the hope that it will be useful,
 *    but WITHOUT ANY WARRANTY; without even the implied warranty of
 *    MERCHANTABILITY or FITNESS FOR A PARTICULAR PURPOSE.  See the
 *    GNU General Public License for more details.
 *
 *    You should have received a copy of the GNU General Public License
 *    along with this program.  If not, see <http://www.gnu.org/licenses/>.
 */

#ifndef SIMPLEX_TREE_H_
#define SIMPLEX_TREE_H_

#include <gudhi/Simplex_tree/Simplex_tree_node_explicit_storage.h>
#include <gudhi/Simplex_tree/Simplex_tree_siblings.h>
#include <gudhi/Simplex_tree/Simplex_tree_iterators.h>
#include <gudhi/Simplex_tree/indexing_tag.h>

#include <boost/container/flat_map.hpp>
#include <boost/iterator/transform_iterator.hpp>
#include <boost/graph/adjacency_list.hpp>

#include <algorithm>
#include <utility>
#include <vector>
#include <functional>  // for greater<>

namespace Gudhi {

/** \defgroup simplex_tree Filtered Complexes
 *
 * A simplicial complex \f$\mathbf{K}\f$
 * on a set of vertices \f$V = \{1, \cdots ,|V|\}\f$ is a collection of simplices
 * \f$\{\sigma\}\f$,
 * \f$\sigma \subseteq V\f$ such that \f$\tau \subseteq \sigma \in \mathbf{K} \rightarrow \tau \in
 * \mathbf{K}\f$. The
 * dimension \f$n=|\sigma|-1\f$ of \f$\sigma\f$ is its number of elements minus \f$1\f$.
 *
 * A filtration of a simplicial complex is
 * a function \f$f:\mathbf{K} \rightarrow \mathbb{R}\f$ satisfying \f$f(\tau)\leq f(\sigma)\f$ whenever
 * \f$\tau \subseteq \sigma\f$. Ordering the simplices by increasing filtration values
 * (breaking ties so as a simplex appears after its subsimplices of same filtration value)
 * provides an indexing scheme.
 *

 <DT>Implementations:</DT>
 There are two implementation of complexes. The first on is the Simplex_tree data structure.
 The simplex tree is an efficient and flexible
 data structure for representing general (filtered) simplicial complexes. The data structure
 is described in \cite boissonnatmariasimplextreealgorithmica

 The second one is the Hasse_complex. The Hasse complex is a data structure representing
 explicitly all co-dimension 1 incidence relations in a complex. It is consequently faster
 when accessing the boundary of a simplex, but is less compact and harder to construct from
 scratch.


 * \author    Clément Maria
 * \version   1.0
 * \date      2014
 * \copyright GNU General Public License v3.
 * @{
 */

/**
 * \brief Simplex Tree data structure for representing simplicial complexes.
 *
 * \details Every simplex \f$[v_0, \cdots ,v_d]\f$ admits a canonical orientation
 * induced by the order relation on vertices \f$ v_0 < \cdots < v_d \f$.
 *
 * Details may be found in \cite boissonnatmariasimplextreealgorithmica.
 *
 * \implements FilteredComplex
 *
 */
template<typename IndexingTag = linear_indexing_tag,
typename FiltrationValue = double, typename SimplexKey = int  // must be a signed integer type
, typename VertexHandle = int  // must be a signed integer type, int convertible to it
>
class Simplex_tree {
 public:
  typedef IndexingTag Indexing_tag;
  /** \brief Type for the value of the filtration function.
   *
   * Must be comparable with <. */
  typedef FiltrationValue Filtration_value;
  /** \brief Key associated to each simplex.
   *
   * Must be a signed integer type. */
  typedef SimplexKey Simplex_key;

  class Simplex_data {
    public:
      Filtration_value filtration() const { return filt_; }
      void set_filtration(Filtration_value f) { filt_ = f; }
      Simplex_key key() const { return key_; }
      void set_key(Simplex_key f) { key_ = f; }
    private:
      Simplex_key key_;
      Filtration_value filt_;
  };

  /** \brief Type for the vertex handle.
   *
   * Must be a signed integer type. It admits a total order <. */
  typedef VertexHandle Vertex_handle;

  /* Type of node in the simplex tree. */
  typedef Simplex_tree_node_explicit_storage<Simplex_tree> Node;
  /* Type of dictionary Vertex_handle -> Node for traversing the simplex tree. */
  typedef typename boost::container::flat_map<Vertex_handle, Node> Dictionary;

  friend class Simplex_tree_node_explicit_storage< Simplex_tree<FiltrationValue, SimplexKey, VertexHandle> >;
  friend class Simplex_tree_siblings< Simplex_tree<FiltrationValue, SimplexKey, VertexHandle>, Dictionary>;
  friend class Simplex_tree_simplex_vertex_iterator< Simplex_tree<FiltrationValue, SimplexKey, VertexHandle> >;
  friend class Simplex_tree_boundary_simplex_iterator< Simplex_tree<FiltrationValue, SimplexKey, VertexHandle> >;
  friend class Simplex_tree_complex_simplex_iterator< Simplex_tree<FiltrationValue, SimplexKey, VertexHandle> >;
  friend class Simplex_tree_skeleton_simplex_iterator< Simplex_tree<FiltrationValue, SimplexKey, VertexHandle> >;

  /* \brief Set of nodes sharing a same parent in the simplex tree. */
  /* \brief Set of nodes sharing a same parent in the simplex tree. */
  typedef Simplex_tree_siblings<Simplex_tree, Dictionary> Siblings;

 public:
  /** \brief Handle type to a simplex contained in the simplicial complex represented
   * by the simplex tree. */
  typedef typename Dictionary::iterator Simplex_handle;

 private:
  typedef typename Dictionary::iterator Dictionary_it;
  typedef typename Dictionary_it::value_type Dit_value_t;

  struct return_first {
    Vertex_handle operator()(const Dit_value_t& p_sh) const {
      return p_sh.first;
    }
  };

 public:
  /** \name Range and iterator types
   *
   * The naming convention is Container_content_(iterator/range). A Container_content_range is
   * essentially an object on which the methods begin() and end() can be called. They both return
   * an object of type Container_content_iterator, and allow the traversal of the range
   * [ begin();end() ).
   * @{ */

  /** \brief Iterator over the vertices of the simplicial complex.
   *
   * 'value_type' is Vertex_handle. */
  typedef boost::transform_iterator<return_first, Dictionary_it> Complex_vertex_iterator;
  /** \brief Range over the vertices of the simplicial complex. */
  typedef boost::iterator_range<Complex_vertex_iterator> Complex_vertex_range;
  /** \brief Iterator over the vertices of a simplex.
   *
   * 'value_type' is Vertex_handle. */
  typedef Simplex_tree_simplex_vertex_iterator<Simplex_tree> Simplex_vertex_iterator;
  /** \brief Range over the vertices of a simplex. */
  typedef boost::iterator_range<Simplex_vertex_iterator> Simplex_vertex_range;
  /** \brief Range over the cofaces of a simplex. */
  typedef std::vector<Simplex_handle> Cofaces_simplex_range;
  /** \brief Iterator over the simplices of the boundary of a simplex.
   *
   * 'value_type' is Simplex_handle. */
  typedef Simplex_tree_boundary_simplex_iterator<Simplex_tree> Boundary_simplex_iterator;
  /** \brief Range over the simplices of the boundary of a simplex. */
  typedef boost::iterator_range<Boundary_simplex_iterator> Boundary_simplex_range;
  /** \brief Iterator over the simplices of the simplicial complex.
   *
   * 'value_type' is Simplex_handle. */
  typedef Simplex_tree_complex_simplex_iterator<Simplex_tree> Complex_simplex_iterator;
  /** \brief Range over the simplices of the simplicial complex. */
  typedef boost::iterator_range<Complex_simplex_iterator> Complex_simplex_range;
  /** \brief Iterator over the simplices of the skeleton of the simplicial complex, for a given 
   * dimension.
   *
   * 'value_type' is Simplex_handle. */
  typedef Simplex_tree_skeleton_simplex_iterator<Simplex_tree> Skeleton_simplex_iterator;
  /** \brief Range over the simplices of the skeleton of the simplicial complex, for a given 
   * dimension. */
  typedef boost::iterator_range<Skeleton_simplex_iterator> Skeleton_simplex_range;
  /** \brief Iterator over the simplices of the simplicial complex, ordered by the filtration.
   *
   * 'value_type' is Simplex_handle. */
  typedef typename std::vector<Simplex_handle>::iterator Filtration_simplex_iterator;
  /** \brief Range over the simplices of the simplicial complex, ordered by the filtration. */
  typedef boost::iterator_range<Filtration_simplex_iterator> Filtration_simplex_range;

  /* @} */  // end name range and iterator types
  /** \name Range and iterator methods
   * @{ */

  /** \brief Returns a range over the vertices of the simplicial complex. 
   * The order is increasing according to < on Vertex_handles.*/
  Complex_vertex_range complex_vertex_range() {
    return Complex_vertex_range(
                                boost::make_transform_iterator(root_.members_.begin(), return_first()),
                                boost::make_transform_iterator(root_.members_.end(), return_first()));
  }

  /** \brief Returns a range over the simplices of the simplicial complex.
   *
   * In the Simplex_tree, the tree is traverse in a depth-first fashion.
   * Consequently, simplices are ordered according to lexicographic order on the list of
   * Vertex_handles of a simplex, read in increasing < order for Vertex_handles. */
  Complex_simplex_range complex_simplex_range() {
    return Complex_simplex_range(Complex_simplex_iterator(this),
                                 Complex_simplex_iterator());
  }

  /** \brief Returns a range over the simplices of the dim-skeleton of the simplicial complex.
   *
   * The \f$d\f$-skeleton of a simplicial complex \f$\mathbf{K}\f$ is the simplicial complex containing the
   * simplices of \f$\mathbf{K}\f$ of dimension at most \f$d\f$.
   *
   * @param[in] dim The maximal dimension of the simplices in the skeleton.
   *
   * The simplices are ordered according to lexicographic order on the list of
   * Vertex_handles of a simplex, read in increasing < order for Vertex_handles. */
  Skeleton_simplex_range skeleton_simplex_range(int dim) {
    return Skeleton_simplex_range(Skeleton_simplex_iterator(this, dim),
                                  Skeleton_simplex_iterator());
  }

  /** \brief Returns a range over the simplices of the simplicial complex,
   * in the order of the filtration.
   *
   * The filtration is a monotonic function \f$ f: \mathbf{K} \rightarrow \mathbb{R} \f$, i.e. if two simplices
   * \f$\tau\f$ and \f$\sigma\f$ satisfy \f$\tau \subseteq \sigma\f$ then
   * \f$f(\tau) \leq f(\sigma)\f$.
   *
   * The method returns simplices ordered according to increasing filtration values. Ties are
   * resolved by considering inclusion relation (subsimplices appear before their cofaces). If two
   * simplices have same filtration value but are not comparable w.r.t. inclusion, lexicographic
   * order is used.
   *
   * The filtration must be valid. If the filtration has not been initialized yet, the
   * method initializes it (i.e. order the simplices). */
  Filtration_simplex_range filtration_simplex_range(Indexing_tag) {
    if (filtration_vect_.empty()) {
      initialize_filtration();
    }
    return Filtration_simplex_range(filtration_vect_.begin(),
                                    filtration_vect_.end());
  }

  Filtration_simplex_range filtration_simplex_range() {
    return filtration_simplex_range(Indexing_tag());
  }

  /** \brief Returns a range over the vertices of a simplex.
   *
   * The order in which the vertices are visited is the decreasing order for < on Vertex_handles,
   * which is consequenlty
   * equal to \f$(-1)^{\text{dim} \sigma}\f$ the canonical orientation on the simplex.
   */
  Simplex_vertex_range simplex_vertex_range(Simplex_handle sh) {
    assert(sh != null_simplex());  // Empty simplex
    return Simplex_vertex_range(Simplex_vertex_iterator(this, sh),
                                Simplex_vertex_iterator(this));
  }

  /** \brief Returns a range over the simplices of the boundary of a simplex.
   *
   * The boundary of a simplex is the set of codimension \f$1\f$ subsimplices of the simplex.
   * If the simplex is \f$[v_0, \cdots ,v_d]\f$, with canonical orientation
   * induced by \f$ v_0 < \cdots < v_d \f$, the iterator enumerates the
   * simplices of the boundary in the order:
   * \f$[v_0,\cdots,\widehat{v_i},\cdots,v_d]\f$ for \f$i\f$ from \f$0\f$ to \f$d\f$,
   * where \f$\widehat{v_i}\f$ means that the vertex \f$v_i\f$ is omitted.
   *
   * We note that the alternate sum of the simplices given by the iterator
   * gives \f$(-1)^{\text{dim} \sigma}\f$ the chains corresponding to the boundary
   * of the simplex.
   *
   * @param[in] sh Simplex for which the boundary is computed. */
  Boundary_simplex_range boundary_simplex_range(Simplex_handle sh) {
    return Boundary_simplex_range(Boundary_simplex_iterator(this, sh),
                                  Boundary_simplex_iterator(this));
  }

  /** @} */  // end range and iterator methods
  /** \name Constructor/Destructor
   * @{ */

  /** \brief Constructs an empty simplex tree. */
  Simplex_tree()
      : null_vertex_(-1),
      threshold_(0),
      num_simplices_(0),
      root_(NULL, null_vertex_),
      filtration_vect_(),
      dimension_(-1) { }

  /** \brief Destructor; deallocates the whole tree structure. */
  ~Simplex_tree() {
    for (auto sh = root_.members().begin(); sh != root_.members().end(); ++sh) {
      if (has_children(sh)) {
        rec_delete(sh->second.children());
      }
    }
  }
  /** @} */  // end constructor/destructor
 private:
  // Recursive deletion
  void rec_delete(Siblings * sib) {
    for (auto sh = sib->members().begin(); sh != sib->members().end(); ++sh) {
      if (has_children(sh)) {
        rec_delete(sh->second.children());
      }
    }
    delete sib;
  }

 public:
  /** \brief Returns the key associated to a simplex.
   *
   * The filtration must be initialized. */
  static Simplex_key key(Simplex_handle sh) {
    return simplex_data(sh).key();
  }

  /** \brief Returns the simplex associated to a key.
   *
   * The filtration must be initialized. */
  Simplex_handle simplex(Simplex_key key) const {
    return filtration_vect_[key];
  }

  /** \brief Returns the data of a simplex.  */
  static Simplex_data& simplex_data(Simplex_handle sh) {
    return sh->second;
  }
 private:
  static Simplex_data& simplex_data(Dit_value_t& s) {
    return s.second;
  }
  static Simplex_data const& simplex_data(Dit_value_t const& s) {
    return s.second;
  }

 public:
  /** \brief Returns the filtration value of a simplex.
   *
   * Called on the null_simplex, returns INFINITY. */
  static Filtration_value filtration(Simplex_handle sh) {
    if (sh != null_simplex()) {
      return filtration(*sh);
    } else {
      return INFINITY;
    }
  }
 private:
  static Filtration_value filtration(Dit_value_t const& s) {
    return simplex_data(s).filtration();
  }

 public:
  /** \brief Returns an upper bound of the filtration values of the simplices. */
  Filtration_value filtration() const {
    return threshold_;
  }

  /** \brief Returns a Simplex_handle different from all Simplex_handles
   * associated to the simplices in the simplicial complex.
   *
   * One can call filtration(null_simplex()). */
  static Simplex_handle null_simplex() {
    return Dictionary_it(NULL);
  }

  /** \brief Returns a key different for all keys associated to the
   * simplices of the simplicial complex. */
  static Simplex_key null_key() {
    return -1;
  }

  /** \brief Returns a Vertex_handle different from all Vertex_handles associated
   * to the vertices of the simplicial complex. */
  Vertex_handle null_vertex() const {
    return null_vertex_;
  }

  /** \brief Returns the number of vertices in the complex. */
  size_t num_vertices() const {
    return root_.members_.size();
  }

  /** \brief Returns the number of simplices in the complex.
   *
   * Does not count the empty simplex. */
  unsigned int num_simplices() const {
    return num_simplices_;
  }

  /** \brief Returns the dimension of a simplex.
   *
   * Must be different from null_simplex().*/
  int dimension(Simplex_handle sh) {
    Siblings * curr_sib = self_siblings(sh);
    int dim = 0;
    while (curr_sib != NULL) {
      ++dim;
      curr_sib = curr_sib->oncles();
    }
    return dim - 1;
  }

  /** \brief Returns an upper bound on the dimension of the simplicial complex. */
  int dimension() const {
    return dimension_;
  }

  /** \brief Returns true iff the node in the simplex tree pointed by
   * sh has children.*/
  bool has_children(Simplex_handle sh) const {
    return (sh->second.children()->parent() == sh->first);
  }

 public:
  /** \brief Given a range of Vertex_handles, returns the Simplex_handle
   * of the simplex in the simplicial complex containing the corresponding
   * vertices. Return null_simplex() if the simplex is not in the complex.
   *
   * The type RandomAccessVertexRange must be a range for which .begin() and
   * .end() return random access iterators, with <CODE>value_type</CODE>
   * <CODE>Vertex_handle</CODE>.
   */
  template<class RandomAccessVertexRange>
  Simplex_handle find(RandomAccessVertexRange & s) {
    if (s.begin() == s.end())  // Empty simplex
      return null_simplex();

    sort(s.begin(), s.end());

    Siblings * tmp_sib = &root_;
    Dictionary_it tmp_dit;
    Vertex_handle last = s[s.size() - 1];
    for (auto v : s) {
      tmp_dit = tmp_sib->members_.find(v);
      if (tmp_dit == tmp_sib->members_.end()) {
        return null_simplex();
      }
      if (!has_children(tmp_dit) && v != last) {
        return null_simplex();
      }
      tmp_sib = tmp_dit->second.children();
    }
    return tmp_dit;
  }

  /** \brief Returns the Simplex_handle corresponding to the 0-simplex
   * representing the vertex with Vertex_handle v. */
  Simplex_handle find_vertex(Vertex_handle v) {
    return root_.members_.begin() + v;
  }
  //{ return root_.members_.find(v); }

  /** \brief Insert a simplex, represented by a range of Vertex_handles, in the simplicial complex.
   *
   * @param[in]  simplex    range of Vertex_handles, representing the vertices of the new simplex
   * @param[in]  filtration the filtration value assigned to the new simplex.
   * The return type is a pair. If the new simplex is inserted successfully (i.e. it was not in the
   * simplicial complex yet) the bool is set to true and the Simplex_handle is the handle assigned
   * to the new simplex.
   * If the insertion fails (the simplex is already there), the bool is set to false. If the insertion
   * fails and the simplex already in the complex has a filtration value strictly bigger than 'filtration',
   * we assign this simplex with the new value 'filtration', and set the Simplex_handle filed of the
   * output pair to the Simplex_handle of the simplex. Otherwise, we set the Simplex_handle part to
   * null_simplex.
   *
   * All subsimplices do not necessary need to be already in the simplex tree to proceed to an
   * insertion. However, the property of being a simplicial complex will be violated. This allows
   * us to insert a stream of simplices contained in a simplicial complex without considering any
   * order on them.
   *
   * The filtration value
   * assigned to the new simplex must preserve the monotonicity of the filtration.
   *
   * The type RandomAccessVertexRange must be a range for which .begin() and
   * .end() return random access iterators, with 'value_type' Vertex_handle. */
  template<class RandomAccessVertexRange>
  std::pair<Simplex_handle, bool> insert_simplex(RandomAccessVertexRange & simplex,
                                                 Filtration_value filtration) {
    if (simplex.empty()) {
      return std::pair<Simplex_handle, bool>(null_simplex(), true);
    }
    // must be sorted in increasing order
    sort(simplex.begin(), simplex.end());

    Siblings * curr_sib = &root_;
    std::pair<Simplex_handle, bool> res_insert;
    typename RandomAccessVertexRange::iterator vi;
    for (vi = simplex.begin(); vi != simplex.end() - 1; ++vi) {
      res_insert = curr_sib->members_.emplace(*vi, Node(curr_sib, filtration));
      if (!(has_children(res_insert.first))) {
        res_insert.first->second.assign_children(new Siblings(curr_sib, *vi));
      }
      curr_sib = res_insert.first->second.children();
    }
    res_insert = curr_sib->members_.emplace(*vi, Node(curr_sib, filtration));
    if (!res_insert.second) {
      // if already in the complex
      if (simplex_data(res_insert.first).filtration() > filtration) {
        // if filtration value modified
        simplex_data(res_insert.first).set_filtration(filtration);
        return res_insert;
      }
      // if filtration value unchanged
      return std::pair<Simplex_handle, bool>(null_simplex(), false);
    }
    // otherwise the insertion has succeeded
    return res_insert;
  }

  /** \brief Insert a N-simplex and all his subfaces, from a N-simplex represented by a range of
   * Vertex_handles, in the simplicial complex.
   *
   * @param[in]  Nsimplex   range of Vertex_handles, representing the vertices of the new N-simplex
   * @param[in]  filtration the filtration value assigned to the new N-simplex.
   */
  template<class RandomAccessVertexRange>
  void insert_simplex_and_subfaces(RandomAccessVertexRange& Nsimplex,
                                   Filtration_value filtration = 0.0) {
    if (Nsimplex.size() > 1) {
      for (unsigned int NIndex = 0; NIndex < Nsimplex.size(); NIndex++) {
        // insert N (N-1)-Simplex
        RandomAccessVertexRange NsimplexMinusOne;
        for (unsigned int NListIter = 0; NListIter < Nsimplex.size() - 1; NListIter++) {
          // (N-1)-Simplex creation
          NsimplexMinusOne.push_back(Nsimplex[(NIndex + NListIter) % Nsimplex.size()]);
        }
        // (N-1)-Simplex recursive call
        insert_simplex_and_subfaces(NsimplexMinusOne, filtration);
      }
      // N-Simplex insert
      std::pair<Simplex_handle, bool> returned = insert_simplex(Nsimplex, filtration);
      if (returned.second == true) {
        num_simplices_++;
      }
    } else if (Nsimplex.size() == 1) {
      // 1-Simplex insert - End of recursivity
      std::pair<Simplex_handle, bool> returned = insert_simplex(Nsimplex, filtration);
      if (returned.second == true) {
        num_simplices_++;
      }
    } else {
      // Nothing to insert - empty vector
    }
  }

  /** \brief Assign a value 'key' to the key of the simplex
   * represented by the Simplex_handle 'sh'. */
  void assign_key(Simplex_handle sh, Simplex_key key) {
    simplex_data(sh).set_key(key);
  }

 public:
  /** Returns the two Simplex_handle corresponding to the endpoints of
   * and edge. sh must point to a 1-dimensional simplex. This is an
   * optimized version of the boundary computation. */
  std::pair<Simplex_handle, Simplex_handle> endpoints(Simplex_handle sh) {
    assert(dimension(sh) == 1);
    return { find_vertex(sh->first), find_vertex(self_siblings(sh)->parent()) };
  }

  /** Returns the Siblings containing a simplex.*/
  Siblings * self_siblings(Simplex_handle sh) {
    if (sh->second.children()->parent() == sh->first)
      return sh->second.children()->oncles();
    else
      return sh->second.children();
  }

  // void display_simplex(Simplex_handle sh)
  // {
  //   std::cout << "   " << "[" << filtration(sh) << "] ";
  //   for( auto vertex : simplex_vertex_range(sh) )
  //     { std::cout << vertex << " "; }
  // }

  // void print(Simplex_handle sh, std::ostream& os = std::cout)
  // {  for(auto v : simplex_vertex_range(sh)) {os << v << " ";}
  //    os << std::endl; }

 public:
  /** Returns a pointer to the root nodes of the simplex tree. */
  Siblings * root() {
    return &root_;
  }

  /** Set an upper bound for the filtration values. */
  void set_filtration(Filtration_value fil) {
    threshold_ = fil;
  }

  /** Set a number of simplices for the simplicial complex. */
  void set_num_simplices(unsigned int num_simplices) {
    num_simplices_ = num_simplices;
  }

  /** Set a dimension for the simplicial complex. */
  void set_dimension(int dimension) {
    dimension_ = dimension;
  }

 public:
  /** \brief Initializes the filtrations, i.e. sort the
   * simplices according to their order in the filtration and initializes all Simplex_keys.
   *
   * After calling this method, filtration_simplex_range() becomes valid, and each simplex is
   * assigned a Simplex_key corresponding to its order in the filtration (from 0 to m-1 for a
   * simplicial complex with m simplices).
   *
   * The use of a depth-first traversal of the simplex tree, provided by
   * complex_simplex_range(), combined with
   * a stable sort is meant to optimize the order of simplices with same
   * filtration value. The heuristic consists in inserting the cofaces of a
   * simplex as soon as possible.
   *
   * Will be automatically called when calling filtration_simplex_range()
   * if the filtration has never been initialized yet. */
  void initialize_filtration() {
    filtration_vect_.clear();
    filtration_vect_.reserve(num_simplices());
    for (Simplex_handle sh : complex_simplex_range())
      filtration_vect_.push_back(sh);

    // the stable sort ensures the ordering heuristic
    std::stable_sort(filtration_vect_.begin(), filtration_vect_.end(),
                     is_before_in_filtration(this));
  }

 private:
  /** Recursive search of cofaces
   * This function uses DFS
   *\param vertices contains a list of vertices, which represent the vertices of the simplex not found yet.
   *\param curr_nbVertices represents the number of vertices of the simplex we reached by going through the tree.
   *\param cofaces contains a list of Simplex_handle, representing all the cofaces asked.
   *\param star true if we need the star of the simplex
   *\param nbVertices number of vertices of the cofaces we search
   * Prefix actions : When the bottom vertex matches with the current vertex in the tree, we remove the bottom vertex from vertices.
   * Infix actions : Then we call or not the recursion.
   * Postfix actions : Finally, we add back the removed vertex into vertices, and remove this vertex from curr_nbVertices so that we didn't change the parameters.
   * If the vertices list is empty, we need to check if curr_nbVertices matches with the dimension of the cofaces asked.
   */
  void rec_coface(std::vector<Vertex_handle> &vertices, Siblings *curr_sib, int curr_nbVertices,
                  std::vector<Simplex_handle>& cofaces, bool star, int nbVertices) {
    if (!(star || curr_nbVertices <= nbVertices))  // dimension of actual simplex <= nbVertices
      return;
    for (Simplex_handle simplex = curr_sib->members().begin(); simplex != curr_sib->members().end(); ++simplex) {
      if (vertices.empty()) {
        // If we reached the end of the vertices, and the simplex has more vertices than the given simplex
        // => we found a coface

        // Add a coface if we wan't the star or if the number of vertices of the current simplex matches with nbVertices
        bool addCoface = (star || curr_nbVertices == nbVertices);
        if (addCoface)
          cofaces.push_back(simplex);
        if ((!addCoface || star) && has_children(simplex))  // Rec call
          rec_coface(vertices, simplex->second.children(), curr_nbVertices + 1, cofaces, star, nbVertices);
      } else {
        if (simplex->first == vertices.back()) {
          // If curr_sib matches with the top vertex
          bool equalDim = (star || curr_nbVertices == nbVertices);  // dimension of actual simplex == nbVertices
          bool addCoface = vertices.size() == 1 && equalDim;
          if (addCoface)
            cofaces.push_back(simplex);
          if ((!addCoface || star) && has_children(simplex)) {
            // Rec call
            Vertex_handle tmp = vertices.back();
            vertices.pop_back();
            rec_coface(vertices, simplex->second.children(), curr_nbVertices + 1, cofaces, star, nbVertices);
            vertices.push_back(tmp);
          }
        } else if (simplex->first > vertices.back()) {
          return;
        } else {
          // (simplex->first < vertices.back()
          if (has_children(simplex))
            rec_coface(vertices, simplex->second.children(), curr_nbVertices + 1, cofaces, star, nbVertices);
        }
      }
    }
  }

 public:
  /** \brief Compute the star of a n simplex
   * \param simplex represent the simplex of which we search the star
   * \return Vector of Simplex_handle, empty vector if no cofaces found.
   */

  Cofaces_simplex_range star_simplex_range(const Simplex_handle simplex) {
    return cofaces_simplex_range(simplex, 0);
  }

  /** \brief Compute the cofaces of a n simplex
   * \param simplex represent the n-simplex of which we search the n+codimension cofaces
   * \param codimension The function returns the n+codimension-cofaces of the n-simplex. If codimension = 0, 
   * return all cofaces (equivalent of star function)
   * \return Vector of Simplex_handle, empty vector if no cofaces found.
   */

  Cofaces_simplex_range cofaces_simplex_range(const Simplex_handle simplex, int codimension) {
    Cofaces_simplex_range cofaces;
    // codimension must be positive or null integer
    assert(codimension >= 0);
    Simplex_vertex_range rg = simplex_vertex_range(simplex);
    std::vector<Vertex_handle> copy(rg.begin(), rg.end());
    if (codimension + static_cast<int>(copy.size()) > dimension_ + 1 ||
        (codimension == 0 && static_cast<int>(copy.size()) > dimension_))  // n+codimension greater than dimension_
      return cofaces;
    // must be sorted in decreasing order
    assert(std::is_sorted(copy.begin(), copy.end(), std::greater<Vertex_handle>()));
    bool star = codimension == 0;
    rec_coface(copy, &root_, 1, cofaces, star, codimension + static_cast<int>(copy.size()));
    return cofaces;
  }

 private:
  /** \brief Returns true iff the list of vertices of sh1
   * is smaller than the list of vertices of sh2 w.r.t.
   * lexicographic order on the lists read in reverse.
   *
   * It defines a StrictWeakOrdering on simplices. The Simplex_vertex_iterators
   * must traverse the Vertex_handle in decreasing order. Reverse lexicographic order satisfy
   * the property that a subsimplex of a simplex is always strictly smaller with this order. */
  bool reverse_lexicographic_order(Simplex_handle sh1, Simplex_handle sh2) {
    Simplex_vertex_range rg1 = simplex_vertex_range(sh1);
    Simplex_vertex_range rg2 = simplex_vertex_range(sh2);
    Simplex_vertex_iterator it1 = rg1.begin();
    Simplex_vertex_iterator it2 = rg2.begin();
    while (it1 != rg1.end() && it2 != rg2.end()) {
      if (*it1 == *it2) {
        ++it1;
        ++it2;
      } else {
        return *it1 < *it2;
      }
    }
    return ((it1 == rg1.end()) && (it2 != rg2.end()));
  }

  /** \brief StrictWeakOrdering, for the simplices, defined by the filtration.
   *
   * It corresponds to the partial order
   * induced by the filtration values, with ties resolved using reverse lexicographic order.
   * Reverse lexicographic order has the property to always consider the subsimplex of a simplex
   * to be smaller. The filtration function must be monotonic. */
  struct is_before_in_filtration {
    explicit is_before_in_filtration(Simplex_tree * st)
        : st_(st) { }

    bool operator()(const Simplex_handle sh1, const Simplex_handle sh2) const {
      if (st_->filtration(sh1) != st_->filtration(sh2)) {
        return st_->filtration(sh1) < st_->filtration(sh2);
      }
      // is sh1 a proper subface of sh2
      return st_->reverse_lexicographic_order(sh1, sh2);
    }

    Simplex_tree * st_;
  };

 public:
  /** \brief Inserts a 1-skeleton in an empty Simplex_tree.
   *
   * The Simplex_tree must contain no simplex when the method is
   * called.
   *
   * Inserts all vertices and edges given by a OneSkeletonGraph.
   * OneSkeletonGraph must be a model of boost::AdjacencyGraph,
   * boost::EdgeListGraph and boost::PropertyGraph.
   *
   * The vertex filtration value is accessible through the property tag
   * vertex_filtration_t.
   * The edge filtration value is accessible through the property tag
   * edge_filtration_t.
   *
   * boost::graph_traits<OneSkeletonGraph>::vertex_descriptor
   *                                    must be Vertex_handle.
   * boost::graph_traits<OneSkeletonGraph>::directed_category
   *                                    must be undirected_tag. */
  template<class OneSkeletonGraph>
  void insert_graph(const OneSkeletonGraph& skel_graph) {
    // the simplex tree must be empty
    assert(num_simplices() == 0);

    if (boost::num_vertices(skel_graph) == 0) {
      return;
    }
    if (num_edges(skel_graph) == 0) {
      dimension_ = 0;
    } else {
      dimension_ = 1;
    }

    num_simplices_ = boost::num_vertices(skel_graph)
        + boost::num_edges(skel_graph);
    root_.members_.reserve(boost::num_vertices(skel_graph));

    typename boost::graph_traits<OneSkeletonGraph>::vertex_iterator v_it,
        v_it_end;
    for (std::tie(v_it, v_it_end) = boost::vertices(skel_graph); v_it != v_it_end;
         ++v_it) {
      root_.members_.emplace_hint(
                                  root_.members_.end(), *v_it,
                                  Node(&root_, boost::get(vertex_filtration_t(), skel_graph, *v_it)));
    }
    typename boost::graph_traits<OneSkeletonGraph>::edge_iterator e_it,
        e_it_end;
    for (std::tie(e_it, e_it_end) = boost::edges(skel_graph); e_it != e_it_end;
         ++e_it) {
      auto u = source(*e_it, skel_graph);
      auto v = target(*e_it, skel_graph);
      if (u < v) {
        // count edges only once { std::swap(u,v); } // u < v
        auto sh = find_vertex(u);
        if (!has_children(sh)) {
          sh->second.assign_children(new Siblings(&root_, sh->first));
        }

        sh->second.children()->members().emplace(
                                                 v,
                                                 Node(sh->second.children(),
                                                      boost::get(edge_filtration_t(), skel_graph, *e_it)));
      }
    }
  }

  /** \brief Expands the Simplex_tree containing only its one skeleton
   * until dimension max_dim.
   *
   * The expanded simplicial complex until dimension \f$d\f$
   * attached to a graph \f$G\f$ is the maximal simplicial complex of
   * dimension at most \f$d\f$ admitting the graph \f$G\f$ as \f$1\f$-skeleton.
   * The filtration value assigned to a simplex is the maximal filtration
   * value of one of its edges.
   *
   * The Simplex_tree must contain no simplex of dimension bigger than
   * 1 when calling the method. */
  void expansion(int max_dim) {
    dimension_ = max_dim;
    for (Dictionary_it root_it = root_.members_.begin();
         root_it != root_.members_.end(); ++root_it) {
      if (has_children(root_it)) {
        siblings_expansion(root_it->second.children(), max_dim - 1);
      }
    }
    dimension_ = max_dim - dimension_;
  }

 private:
  /** \brief Recursive expansion of the simplex tree.*/
  void siblings_expansion(Siblings * siblings,  // must contain elements
                          int k) {
    if (dimension_ > k) {
      dimension_ = k;
    }
    if (k == 0)
      return;
    Dictionary_it next = siblings->members().begin();
    ++next;

    static std::vector<std::pair<Vertex_handle, Node> > inter;  // static, not thread-safe.
    for (Dictionary_it s_h = siblings->members().begin();
         s_h != siblings->members().end(); ++s_h, ++next) {
      Simplex_handle root_sh = find_vertex(s_h->first);
      if (has_children(root_sh)) {
        intersection(
                     inter,  // output intersection
                     next,  // begin
                     siblings->members().end(),  // end
                     root_sh->second.children()->members().begin(),
                     root_sh->second.children()->members().end(),
                     simplex_data(s_h).filtration());
        if (inter.size() != 0) {
          this->num_simplices_ += inter.size();
          Siblings * new_sib = new Siblings(siblings,  // oncles
                                            s_h->first,  // parent
                                            inter);  // boost::container::ordered_unique_range_t
          inter.clear();
          s_h->second.assign_children(new_sib);
          siblings_expansion(new_sib, k - 1);
        } else {
          // ensure the children property
          s_h->second.assign_children(siblings);
          inter.clear();
        }
      }
    }
  }

  /** \brief Intersects Dictionary 1 [begin1;end1) with Dictionary 2 [begin2,end2)
   * and assigns the maximal possible Filtration_value to the Nodes. */
  static void intersection(std::vector<std::pair<Vertex_handle, Node> >& intersection,
                           Dictionary_it begin1, Dictionary_it end1,
                           Dictionary_it begin2, Dictionary_it end2,
                           Filtration_value filtration_) {
    if (begin1 == end1 || begin2 == end2)
      return;  // ----->>
    while (true) {
      if (begin1->first == begin2->first) {
<<<<<<< HEAD
        Filtration_value filt = (std::max)({simplex_data(begin1).filtration(), simplex_data(begin2).filtration(), filtration_});
        intersection.push_back(std::pair<Vertex_handle, Node>(begin1->first, Node(NULL, filt)));
=======
        Filtration_value filt = (std::max)({begin1->second.filtration(), begin2->second.filtration(), filtration_});
        intersection.emplace_back(begin1->first, Node(NULL, filt));
>>>>>>> 3e72827a
        if (++begin1 == end1 || ++begin2 == end2)
          return;  // ----->>
      } else if (begin1->first < begin2->first) {
        if (++begin1 == end1)
          return;
      } else /* begin1->first > begin2->first */ {
        if (++begin2 == end2)
          return;  // ----->>
      }
    }
  }

 public:
  /** \brief Write the hasse diagram of the simplicial complex in os.
   *
   * Each row in the file correspond to a simplex. A line is written:
   * dim idx_1 ... idx_k fil   where dim is the dimension of the simplex,
   * idx_1 ... idx_k are the row index (starting from 0) of the simplices of the boundary
   * of the simplex, and fil is its filtration value. */
  void print_hasse(std::ostream& os) {
    os << num_simplices() << " " << std::endl;
    for (auto sh : filtration_simplex_range(Indexing_tag())) {
      os << dimension(sh) << " ";
      for (auto b_sh : boundary_simplex_range(sh)) {
        os << key(b_sh) << " ";
      }
      os << filtration(sh) << " \n";
    }
  }

 private:
  Vertex_handle null_vertex_;
  /** \brief Upper bound on the filtration values of the simplices.*/
  Filtration_value threshold_;
  /** \brief Total number of simplices in the complex, without the empty simplex.*/
  unsigned int num_simplices_;
  /** \brief Set of simplex tree Nodes representing the vertices.*/
  Siblings root_;
  /** \brief Simplices ordered according to a filtration.*/
  std::vector<Simplex_handle> filtration_vect_;
  /** \brief Upper bound on the dimension of the simplicial complex.*/
  int dimension_;
};

// Print a Simplex_tree in os.

template<typename T1, typename T2, typename T3>
std::ostream& operator<<(std::ostream & os, Simplex_tree<T1, T2, T3> & st) {
  for (auto sh : st.filtration_simplex_range()) {
    os << st.dimension(sh) << " ";
    for (auto v : st.simplex_vertex_range(sh)) {
      os << v << " ";
    }
    os << st.filtration(sh) << "\n";  // TODO(VR): why adding the key ?? not read ?? << "     " << st.key(sh) << " \n";
  }
  return os;
}

template<typename T1, typename T2, typename T3>
std::istream& operator>>(std::istream & is, Simplex_tree<T1, T2, T3> & st) {
  // assert(st.num_simplices() == 0);

  std::vector<typename Simplex_tree<T1, T2, T3>::Vertex_handle> simplex;
  typename Simplex_tree<T1, T2, T3>::Filtration_value fil;
  typename Simplex_tree<T1, T2, T3>::Filtration_value max_fil = 0;
  int max_dim = -1;
  size_t num_simplices = 0;
  while (read_simplex(is, simplex, fil)) {
    // read all simplices in the file as a list of vertices
    ++num_simplices;
    // Warning : simplex_size needs to be casted in int - Can be 0
    int dim = static_cast<int> (simplex.size() - 1);
    if (max_dim < dim) {
      max_dim = dim;
    }
    if (max_fil < fil) {
      max_fil = fil;
    }
    // insert every simplex in the simplex tree
    st.insert_simplex(simplex, fil);
    simplex.clear();
  }
  st.set_num_simplices(num_simplices);
  st.set_dimension(max_dim);
  st.set_filtration(max_fil);

  return is;
}
/** @} */  // end defgroup simplex_tree

}  // namespace Gudhi

#endif  // SIMPLEX_TREE_H_<|MERGE_RESOLUTION|>--- conflicted
+++ resolved
@@ -913,13 +913,8 @@
       return;  // ----->>
     while (true) {
       if (begin1->first == begin2->first) {
-<<<<<<< HEAD
         Filtration_value filt = (std::max)({simplex_data(begin1).filtration(), simplex_data(begin2).filtration(), filtration_});
-        intersection.push_back(std::pair<Vertex_handle, Node>(begin1->first, Node(NULL, filt)));
-=======
-        Filtration_value filt = (std::max)({begin1->second.filtration(), begin2->second.filtration(), filtration_});
         intersection.emplace_back(begin1->first, Node(NULL, filt));
->>>>>>> 3e72827a
         if (++begin1 == end1 || ++begin2 == end2)
           return;  // ----->>
       } else if (begin1->first < begin2->first) {
