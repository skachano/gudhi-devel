--- conflicted
+++ resolved
@@ -181,12 +181,12 @@
   /** \name Range and iterator methods
    * @{ */
 
-  /** \brief Returns a range over the vertices of the simplicial complex.
+  /** \brief Returns a range over the vertices of the simplicial complex. 
    * The order is increasing according to < on Vertex_handles.*/
   Complex_vertex_range complex_vertex_range() {
     return Complex_vertex_range(
-        boost::make_transform_iterator(root_.members_.begin(), return_first()),
-        boost::make_transform_iterator(root_.members_.end(), return_first()));
+                                boost::make_transform_iterator(root_.members_.begin(), return_first()),
+                                boost::make_transform_iterator(root_.members_.end(), return_first()));
   }
 
   /** \brief Returns a range over the simplices of the simplicial complex.
@@ -277,19 +277,11 @@
   /** \brief Constructs an empty simplex tree. */
   Simplex_tree()
       : null_vertex_(-1),
-<<<<<<< HEAD
-        threshold_(0),
-        num_simplices_(0),
-        root_(NULL, null_vertex_),
-        filtration_vect_(),
-        dimension_(-1) {
-  }
-=======
       threshold_(0),
       root_(NULL, null_vertex_),
       filtration_vect_(),
-      dimension_(-1) { }
->>>>>>> 56f297d7
+      dimension_(-1) {
+  }
 
   /** \brief Destructor; deallocates the whole tree structure. */
   ~Simplex_tree() {
@@ -421,6 +413,7 @@
     return (sh->second.children()->parent() == sh->first);
   }
 
+ public:
   /** \brief Given a range of Vertex_handles, returns the Simplex_handle
    * of the simplex in the simplicial complex containing the corresponding
    * vertices. Return null_simplex() if the simplex is not in the complex.
@@ -457,7 +450,7 @@
   Simplex_handle find_vertex(Vertex_handle v) {
     return root_.members_.begin() + v;
   }
-
+  
   /** \brief Insert a simplex, represented by a range of Vertex_handles, in the simplicial complex.
    *
    * @param[in]  simplex    range of Vertex_handles, representing the vertices of the new simplex
@@ -483,7 +476,7 @@
    * .end() return random access iterators, with 'value_type' Vertex_handle. */
   template<class RandomAccessVertexRange>
   std::pair<Simplex_handle, bool> insert_simplex(RandomAccessVertexRange & simplex,
-                                         Filtration_value filtration) {
+                                                 Filtration_value filtration) {
     if (simplex.empty()) {
       return std::pair<Simplex_handle, bool>(null_simplex(), true);
     }
@@ -520,7 +513,7 @@
    *
    * @param[in]  Nsimplex   range of Vertex_handles, representing the vertices of the new N-simplex
    * @param[in]  filtration the filtration value assigned to the new N-simplex.
-  */
+   */
   template<class RandomAccessVertexRange>
   std::pair<Simplex_handle, bool> insert_simplex_and_subfaces(RandomAccessVertexRange& Nsimplex,
                                                               Filtration_value filtration = 0.0) {
@@ -537,33 +530,18 @@
         returned = insert_simplex_and_subfaces(NsimplexMinusOne, filtration);
       }
       // N-Simplex insert
-<<<<<<< HEAD
       returned = insert_simplex(Nsimplex, filtration);
       if (returned.second == true) {
-        num_simplices_++;
       }
     } else if (Nsimplex.size() == 1) {
       // 1-Simplex insert - End of recursivity
       returned = insert_simplex(Nsimplex, filtration);
       if (returned.second == true) {
-        num_simplices_++;
-      }
-=======
-      std::pair<Simplex_handle, bool> returned = insert_simplex(Nsimplex, filtration);
-    } else if (Nsimplex.size() == 1) {
-      // 1-Simplex insert - End of recursivity
-      std::pair<Simplex_handle, bool> returned = insert_simplex(Nsimplex, filtration);
->>>>>>> 56f297d7
+      }
     } else {
       // Nothing to insert - empty vector
     }
     return returned;
-  }
-
-  /** \brief Assign a value 'key' to the key of the simplex
-   * represented by the Simplex_handle 'sh'. */
-  void assign_key(Simplex_handle sh, Simplex_key key) {
-    sh->second.assign_key(key);
   }
 
  public:
@@ -571,14 +549,8 @@
    * and edge. sh must point to a 1-dimensional simplex. This is an
    * optimized version of the boundary computation. */
   std::pair<Simplex_handle, Simplex_handle> endpoints(Simplex_handle sh) {
-<<<<<<< HEAD
-    return std::pair<Simplex_handle, Simplex_handle>(
-        root_.members_.find(sh->first),
-        root_.members_.find(self_siblings(sh)->parent()));
-=======
     assert(dimension(sh) == 1);
     return { find_vertex(sh->first), find_vertex(self_siblings(sh)->parent()) };
->>>>>>> 56f297d7
   }
 
   /** Returns the Siblings containing a simplex.*/
@@ -589,13 +561,23 @@
       return sh->second.children();
   }
 
+  // void display_simplex(Simplex_handle sh)
+  // {
+  //   std::cout << "   " << "[" << filtration(sh) << "] ";
+  //   for( auto vertex : simplex_vertex_range(sh) )
+  //     { std::cout << vertex << " "; }
+  // }
+
+  // void print(Simplex_handle sh, std::ostream& os = std::cout)
+  // {  for(auto v : simplex_vertex_range(sh)) {os << v << " ";}
+  //    os << std::endl; }
+
  public:
   /** Returns a pointer to the root nodes of the simplex tree. */
   Siblings * root() {
     return &root_;
   }
 
- public:
   /** Set an upper bound for the filtration values. */
   void set_filtration(Filtration_value fil) {
     threshold_ = fil;
@@ -802,15 +784,15 @@
     typename boost::graph_traits<OneSkeletonGraph>::vertex_iterator v_it,
         v_it_end;
     for (std::tie(v_it, v_it_end) = boost::vertices(skel_graph); v_it != v_it_end;
-        ++v_it) {
+         ++v_it) {
       root_.members_.emplace_hint(
-          root_.members_.end(), *v_it,
-          Node(&root_, boost::get(vertex_filtration_t(), skel_graph, *v_it)));
+                                  root_.members_.end(), *v_it,
+                                  Node(&root_, boost::get(vertex_filtration_t(), skel_graph, *v_it)));
     }
     typename boost::graph_traits<OneSkeletonGraph>::edge_iterator e_it,
         e_it_end;
     for (std::tie(e_it, e_it_end) = boost::edges(skel_graph); e_it != e_it_end;
-        ++e_it) {
+         ++e_it) {
       auto u = source(*e_it, skel_graph);
       auto v = target(*e_it, skel_graph);
       if (u < v) {
@@ -821,9 +803,9 @@
         }
 
         sh->second.children()->members().emplace(
-            v,
-            Node(sh->second.children(),
-                 boost::get(edge_filtration_t(), skel_graph, *e_it)));
+                                                 v,
+                                                 Node(sh->second.children(),
+                                                      boost::get(edge_filtration_t(), skel_graph, *e_it)));
       }
     }
   }
@@ -842,7 +824,7 @@
   void expansion(int max_dim) {
     dimension_ = max_dim;
     for (Dictionary_it root_it = root_.members_.begin();
-        root_it != root_.members_.end(); ++root_it) {
+         root_it != root_.members_.end(); ++root_it) {
       if (has_children(root_it)) {
         siblings_expansion(root_it->second.children(), max_dim - 1);
       }
@@ -851,10 +833,9 @@
   }
 
  private:
-
   /** \brief Recursive expansion of the simplex tree.*/
   void siblings_expansion(Siblings * siblings,  // must contain elements
-      int k) {
+                          int k) {
     if (dimension_ > k) {
       dimension_ = k;
     }
@@ -877,8 +858,8 @@
                      s_h->second.filtration());
         if (inter.size() != 0) {
           Siblings * new_sib = new Siblings(siblings,  // oncles
-              s_h->first,  // parent
-              inter);      // boost::container::ordered_unique_range_t
+                                            s_h->first,  // parent
+                                            inter);  // boost::container::ordered_unique_range_t
           inter.clear();
           s_h->second.assign_children(new_sib);
           siblings_expansion(new_sib, k - 1);
@@ -947,14 +928,8 @@
 };
 
 // Print a Simplex_tree in os.
-<<<<<<< HEAD
-template<typename T1, typename T2, typename T3>
-std::ostream& operator<<(std::ostream & os, Simplex_tree<T1, T2, T3> & st) {
-=======
-
 template<typename...T>
 std::ostream& operator<<(std::ostream & os, Simplex_tree<T...> & st) {
->>>>>>> 56f297d7
   for (auto sh : st.filtration_simplex_range()) {
     os << st.dimension(sh) << " ";
     for (auto v : st.simplex_vertex_range(sh)) {
