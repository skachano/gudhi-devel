/*    This file is part of the Gudhi Library. The Gudhi library
 *    (Geometric Understanding in Higher Dimensions) is a generic C++
 *    library for computational topology.
 *
 *    Author(s):       Pawel Dlotko
 *
 *    Copyright (C) 2015  INRIA Sophia-Saclay (France)
 *
 *    This program is free software: you can redistribute it and/or modify
 *    it under the terms of the GNU General Public License as published by
 *    the Free Software Foundation, either version 3 of the License, or
 *    (at your option) any later version.
 *
 *    This program is distributed in the hope that it will be useful,
 *    but WITHOUT ANY WARRANTY; without even the implied warranty of
 *    MERCHANTABILITY or FITNESS FOR A PARTICULAR PURPOSE.  See the
 *    GNU General Public License for more details.
 *
 *    You should have received a copy of the GNU General Public License
 *    along with this program.  If not, see <http://www.gnu.org/licenses/>.
 */

#ifndef BITMAP_CUBICAL_COMPLEX_BASE_H_
#define BITMAP_CUBICAL_COMPLEX_BASE_H_

#include <gudhi/Bitmap_cubical_complex/counter.h>

#include <iostream>
#include <vector>
#include <string>
#include <fstream>
#include <algorithm>
#include <iterator>
#include <limits>
#include <utility>
#include <stdexcept>
#include <cstddef>

namespace Gudhi {

namespace cubical_complex {

/**
 * @brief Cubical complex represented as a bitmap, class with basic implementation.
 * @ingroup cubical_complex
 * @details This is a class implementing a basic bitmap data structure to store cubical complexes.
 * It implements only the most basic subroutines.
 * The idea of the bitmap is the following. Our aim is to have a memory efficient
 * data structure to store d-dimensional cubical complex
 * C being a cubical decomposition
 * of a rectangular region of a space. This is achieved by storing C as a
 * vector of bits (this is where the name 'bitmap' came from).
 * Each cell is represented by a single
 * bit (in case of black and white bitmaps, or by a single element of a type T
 * (here T is a filtration type of a bitmap, typically a double).
 * All the informations needed for homology and
 * persistent homology computations (like dimension of a cell, boundary and
 * coboundary elements of a cell, are then obtained from the
 * position of the element in C.
 * The default filtration used in this implementation is the lower star filtration.
 */
template <typename T>
class Bitmap_cubical_complex_base {
 public:
  typedef T filtration_type;

  /**
   *Default constructor
   **/
  Bitmap_cubical_complex_base() : total_number_of_cells(0) {}
  /**
   * There are a few constructors of a Bitmap_cubical_complex_base class.
   * First one, that takes vector<unsigned>, creates an empty bitmap of a dimension equal
   * the number of elements in the
   * input vector and size in the i-th dimension equal the number in the position i-of the input vector.
   */
  Bitmap_cubical_complex_base(const std::vector<unsigned>& sizes);
  /**
   * The second constructor takes as a input a Perseus style file. For more details,
   * please consult the documentations of
   * Perseus software as well as examples attached to this
   * implementation.
   **/
  Bitmap_cubical_complex_base(const char* perseus_style_file);
  /**
   * The last constructor of a Bitmap_cubical_complex_base class accepts vector of dimensions (as the first one)
   * together with vector of filtration values of top dimensional cells.
   **/
  Bitmap_cubical_complex_base(const std::vector<unsigned>& dimensions, const std::vector<T>& top_dimensional_cells);

  /**
   * Destructor of the Bitmap_cubical_complex_base class.
   **/
  virtual ~Bitmap_cubical_complex_base() {}

  /**
   * The functions get_boundary_of_a_cell, get_coboundary_of_a_cell, get_dimension_of_a_cell
   * and get_cell_data are the basic
   * functions that compute boundary / coboundary / dimension and the filtration
   * value form a position of a cell in the structure of a bitmap. The input parameter of all of those function is a
   * non-negative integer, indicating a position of a cube in the data structure.
   * In the case of functions that compute (co)boundary, the output is a vector if non-negative integers pointing to
   * the positions of (co)boundary element of the input cell.
   * The boundary elements are guaranteed to be returned so that the
   * incidence coefficients of boundary elements are alternating.
   */
  virtual inline std::vector<std::size_t> get_boundary_of_a_cell(std::size_t cell) const;
  /**
   * The functions get_coboundary_of_a_cell, get_coboundary_of_a_cell,
   * get_dimension_of_a_cell and get_cell_data are the basic
   * functions that compute boundary / coboundary / dimension and the filtration
   * value form a position of a cell in the structure of a bitmap.
   * The input parameter of all of those function is a non-negative integer,
   * indicating a position of a cube in the data structure.
   * In the case of functions that compute (co)boundary, the output is a vector if
   * non-negative integers pointing to the
   * positions of (co)boundary element of the input cell.
   * Note that unlike in the case of boundary, over here the elements are
   * not guaranteed to be returned with alternating incidence numbers.
   *
   **/
<<<<<<< HEAD
  virtual inline std::vector<size_t> get_coboundary_of_a_cell(size_t cell) const;
  
   /**
   * Given a bitmap cubical complex one can use a counter to enumerate all the cells. For a bitmap having n maximal cells in each direction such a sull bitmap have 2n+1 cells in each direction/
   * One can also enumerate all the maximal cells disregarding the others. The procedure below is used to give a reference to filtration value of a maximal cell given a counter that enumerate only the maxumal cells
   * (and therefore for a bitmap having n maximal cells in each direction assign the values between 0 and n-1 in each position.
  **/
  inline size_t give_position_of_top_dimensional_cell( const std::vector<unsigned>& counter )
  {
	  //first check if the counter is correct:
	  if ( this->sizes.size() != counter.size() )
	  {
		  std::cerr << "Wrong size of a counter \n";
		  throw "Wrong size of a counter \n";
	  }
	  size_t position_of_this_cell = 0;
	  for ( size_t i = 0 ; i != counter.size() ; ++i )
	  {
		  if ( counter[i] >= this->sizes[i] )
		  {
			  std::cerr << "Wrong index of a counter in the give_filtration_value_of_top_dimensional_cell procedure";
			  throw "Wrong index of a counter in the give_filtration_value_of_top_dimensional_cell procedure";
		  }
		  position_of_this_cell += (2*counter[i] + 1)*this->multipliers[i];
	  }
	  //now we know that the counter is correct. 	  	  
	  return position_of_this_cell;	  
  }//give_filtration_value_of_top_dimensional_cell
=======
  virtual inline std::vector<std::size_t> get_coboundary_of_a_cell(std::size_t cell) const;
>>>>>>> 26548499

  /**
  * This procedure compute incidence numbers between cubes. For a cube \f$A\f$ of
  * dimension n and a cube \f$B \subset A\f$ of dimension n-1, an incidence
  * between \f$A\f$ and \f$B\f$ is the integer with which \f$B\f$ appears in the boundary of \f$A\f$.
  * Note that first parameter is a cube of dimension n,
  * and the second parameter is an adjusted cube in dimension n-1.
  * Given \f$A = [b_1,e_1] \times \ldots \ [b_{j-1},e_{j-1}] \times [b_{j},e_{j}] \times [b_{j+1},e_{j+1}] \times \ldots
  *\times [b_{n},e_{n}] \f$
  * such that \f$ b_{j} \neq e_{j} \f$
  * and \f$B = [b_1,e_1] \times \ldots \ [b_{j-1},e_{j-1}] \times [a,a] \times [b_{j+1},e_{j+1}] \times \ldots \times
  *[b_{n},e_{n}] \f$
  * where \f$ a = b_{j}\f$ or \f$ a = e_{j}\f$, the incidence between \f$A\f$ and \f$B\f$
  * computed by this procedure is given by formula:
  * \f$ c\ (-1)^{\sum_{i=1}^{j-1} dim [b_{i},e_{i}]}  \f$
  * Where \f$ dim [b_{i},e_{i}] = 0 \f$ if \f$ b_{i}=e_{i} \f$ and 1 in other case.
  * c is -1 if \f$ a = b_{j}\f$ and 1 if \f$ a = e_{j}\f$.
  * @exception std::logic_error In case when the cube \f$B\f$ is not n-1
  * dimensional face of a cube \f$A\f$.
  **/
  virtual int compute_incidence_between_cells(std::size_t coface, std::size_t face) const {
    // first get the counters for coface and face:
    std::vector<unsigned> coface_counter = this->compute_counter_for_given_cell(coface);
    std::vector<unsigned> face_counter = this->compute_counter_for_given_cell(face);

    // coface_counter and face_counter should agree at all positions except from one:
    int number_of_position_in_which_counters_do_not_agree = -1;
    std::size_t number_of_full_faces_that_comes_before = 0;
    for (std::size_t i = 0; i != coface_counter.size(); ++i) {
      if ((coface_counter[i] % 2 == 1) && (number_of_position_in_which_counters_do_not_agree == -1)) {
        ++number_of_full_faces_that_comes_before;
      }
      if (coface_counter[i] != face_counter[i]) {
        if (number_of_position_in_which_counters_do_not_agree != -1) {
          std::cout << "Cells given to compute_incidence_between_cells procedure do not form a pair of coface-face.\n";
          throw std::logic_error(
              "Cells given to compute_incidence_between_cells procedure do not form a pair of coface-face.");
        }
        number_of_position_in_which_counters_do_not_agree = i;
      }
    }

    int incidence = 1;
    if (number_of_full_faces_that_comes_before % 2) incidence = -1;
    // if the face cell is on the right from coface cell:
    if (coface_counter[number_of_position_in_which_counters_do_not_agree] + 1 ==
        face_counter[number_of_position_in_which_counters_do_not_agree]) {
      incidence *= -1;
    }

    return incidence;
  }

  /**
* In the case of get_dimension_of_a_cell function, the output is a non-negative integer
* indicating the dimension of a cell.
* Note that unlike in the case of boundary, over here the elements are
* not guaranteed to be returned with alternating incidence numbers.
* To compute incidence between cells use compute_incidence_between_cells
* procedure
**/
  inline unsigned get_dimension_of_a_cell(std::size_t cell) const;

  /**
   * In the case of get_cell_data, the output parameter is a reference to the value of a cube in a given position.
   * This allows reading and changing the value of filtration. Note that if the value of a filtration is changed, the
   * code do not check if we have a filtration or not. i.e. it do not check if the value of a filtration of a cell is
   * not smaller than the value of a filtration of its boundary and not greater than the value of its coboundary.
   **/
  inline T& get_cell_data(std::size_t cell);

  /**
   * Typical input used to construct a baseBitmap class is a filtration given at the top dimensional cells.
   * Then, there are a few ways one can pick the filtration of lower dimensional
   * cells. The most typical one is by so called lower star filtration. This function is always called by any
   * constructor which takes the top dimensional cells. If you use such a constructor,
   * then there is no need to call this function. Call it only if you are putting the filtration
   * of the cells by your own (for instance by using Top_dimensional_cells_iterator).
   **/
  void impose_lower_star_filtration();  // assume that top dimensional cells are already set.

  /**
   * Returns dimension of a complex.
   **/
  inline unsigned dimension() const { return sizes.size(); }

  /**
   * Returns number of all cubes in the data structure.
   **/
  inline unsigned size() const { return this->data.size(); }

  /**
   * Writing to stream operator. By using it we get the values T of cells in order in which they are stored in the
   * structure. This procedure is used for debugging purposes.
   **/
  template <typename K>
  friend std::ostream& operator<<(std::ostream& os, const Bitmap_cubical_complex_base<K>& b);

  /**
   * Function that put the input data to bins. By putting data to bins we mean rounding them to a sequence of values
   * equally distributed in the range of data.
   * Sometimes if most of the cells have different birth-death times, the performance of the algorithms to compute
   * persistence gets worst. When dealing with this type of data, one may want to put different values on cells to
   * some number of bins. The function put_data_to_bins( std::size_t number_of_bins ) is designed for that purpose.
   * The parameter of the function is the number of bins (distinct values) we want to have in the cubical complex.
   **/
  void put_data_to_bins(std::size_t number_of_bins);

  /**
   * Function that put the input data to bins. By putting data to bins we mean rounding them to a sequence of values
   * equally distributed in the range of data.
   * Sometimes if most of the cells have different birth-death times, the performance of the algorithms to compute
   * persistence gets worst. When dealing with this type of data, one may want to put different values on cells to
   * some number of bins. The function put_data_to_bins( T diameter_of_bin ) is designed for that purpose.
   * The parameter of it is the diameter of each bin. Note that the bottleneck distance between the persistence
   * diagram of the cubical complex before and after using such a function will be bounded by the parameter
   * diameter_of_bin.
   **/
  void put_data_to_bins(T diameter_of_bin);

  /**
   * Functions to find min and max values of filtration.
   **/
  std::pair<T, T> min_max_filtration();
  
   /**
   * This function takes a position of a top dimensional cell R, and returns the position in a bitmap of all top dimensional cells sharing a codimension 1 face with R.
  **/ 
  inline std::vector< size_t > give_neighbouring_top_dimensional_cells( const size_t cell )
  {	
	  std::vector< unsigned > counter = this->compute_counter_for_top_dimensional_cell (cell);
	  std::vector<size_t> result;
	  if ( this->sizes.size() != counter.size() )
	  {
		  std::cerr << "Wrong size of a counter \n";
		  throw "Wrong size of a counter \n";
	  }
	  for ( size_t i = 0 ; i != counter.size() ; ++i )
	  {
		  if ( counter[i] > this->sizes[i] )
		  {
			  std::cerr << "Wrong index of a counter in the give_filtration_value_of_top_dimensional_cell proceure";
			  throw "Wrong index of a counter in the give_filtration_value_of_top_dimensional_cell proceure";
		  }
		  if ( counter[i]+1 < this->sizes[i] )
		  {
			  counter[i]++;
			  result.push_back( this->give_position_of_top_dimensional_cell(counter) );
			  counter[i]--;
		  }
		  if ( counter[i] > 0 )
		  {
			  counter[i]--;
			  result.push_back( give_position_of_top_dimensional_cell(counter) );
			  counter[i]++;
		  }
	  }
	  return result;
  }

  // ITERATORS

  /**
   * @brief Iterator through all cells in the complex (in order they appear in the structure -- i.e.
   * in lexicographical order).
   **/
  class All_cells_iterator : std::iterator<std::input_iterator_tag, T> {
   public:
    All_cells_iterator() { this->counter = 0; }

    All_cells_iterator operator++() {
      // first find first element of the counter that can be increased:
      ++this->counter;
      return *this;
    }

    All_cells_iterator operator++(int) {
      All_cells_iterator result = *this;
      ++(*this);
      return result;
    }

    All_cells_iterator& operator=(const All_cells_iterator& rhs) {
      this->counter = rhs.counter;
      return *this;
    }

    bool operator==(const All_cells_iterator& rhs) const {
      if (this->counter != rhs.counter) return false;
      return true;
    }

    bool operator!=(const All_cells_iterator& rhs) const { return !(*this == rhs); }

    /*
     * The operator * returns position of a cube in the structure of cubical complex. This position can be then used as
     * an argument of the following functions:
     * get_boundary_of_a_cell, get_coboundary_of_a_cell, get_dimension_of_a_cell to get information about the cell
     * boundary and coboundary and dimension
     * and in function get_cell_data to get a filtration of a cell.
     */
    std::size_t operator*() { return this->counter; }
    friend class Bitmap_cubical_complex_base;

   protected:
    std::size_t counter;
  };

  /**
   * Function returning a All_cells_iterator to the first cell of the bitmap.
   **/
  All_cells_iterator all_cells_iterator_begin() {
    All_cells_iterator a;
    return a;
  }

  /**
   * Function returning a All_cells_iterator to the last cell of the bitmap.
   **/
  All_cells_iterator all_cells_iterator_end() {
    All_cells_iterator a;
    a.counter = this->data.size();
    return a;
  }

  /**
   * @brief All_cells_range class provides ranges for All_cells_iterator
   **/
  class All_cells_range {
   public:
    All_cells_range(Bitmap_cubical_complex_base* b) : b(b) {}

    All_cells_iterator begin() { return b->all_cells_iterator_begin(); }

    All_cells_iterator end() { return b->all_cells_iterator_end(); }

   private:
    Bitmap_cubical_complex_base<T>* b;
  };

  All_cells_range all_cells_range() { return All_cells_range(this); }

  /**
   * Boundary_range class provides ranges for boundary iterators.
   **/
  typedef typename std::vector<std::size_t>::const_iterator Boundary_iterator;
  typedef typename std::vector<std::size_t> Boundary_range;

  /**
   * boundary_simplex_range creates an object of a Boundary_simplex_range class
   * that provides ranges for the Boundary_simplex_iterator.
   **/
  Boundary_range boundary_range(std::size_t sh) { return this->get_boundary_of_a_cell(sh); }

  /**
   * Coboundary_range class provides ranges for boundary iterators.
   **/
  typedef typename std::vector<std::size_t>::const_iterator Coboundary_iterator;
  typedef typename std::vector<std::size_t> Coboundary_range;

  /**
   * boundary_simplex_range creates an object of a Boundary_simplex_range class
   * that provides ranges for the Boundary_simplex_iterator.
   **/
  Coboundary_range coboundary_range(std::size_t sh) { return this->get_coboundary_of_a_cell(sh); }

  /**
   * @brief Iterator through top dimensional cells of the complex. The cells appear in order they are stored
   * in the structure (i.e. in lexicographical order)
   **/
  class Top_dimensional_cells_iterator : std::iterator<std::input_iterator_tag, T> {
   public:
    Top_dimensional_cells_iterator(Bitmap_cubical_complex_base& b) : b(b) {
      this->counter = std::vector<std::size_t>(b.dimension());
      // std::fill( this->counter.begin() , this->counter.end() , 0 );
    }

    Top_dimensional_cells_iterator operator++() {
      // first find first element of the counter that can be increased:
      std::size_t dim = 0;
      while ((dim != this->b.dimension()) && (this->counter[dim] == this->b.sizes[dim] - 1)) ++dim;

      if (dim != this->b.dimension()) {
        ++this->counter[dim];
        for (std::size_t i = 0; i != dim; ++i) {
          this->counter[i] = 0;
        }
      } else {
        ++this->counter[0];
      }
      return *this;
    }

    Top_dimensional_cells_iterator operator++(int) {
      Top_dimensional_cells_iterator result = *this;
      ++(*this);
      return result;
    }

    Top_dimensional_cells_iterator& operator=(const Top_dimensional_cells_iterator& rhs) {
      this->counter = rhs.counter;
      this->b = rhs.b;
      return *this;
    }

    bool operator==(const Top_dimensional_cells_iterator& rhs) const {
      if (&this->b != &rhs.b) return false;
      if (this->counter.size() != rhs.counter.size()) return false;
      for (std::size_t i = 0; i != this->counter.size(); ++i) {
        if (this->counter[i] != rhs.counter[i]) return false;
      }
      return true;
    }

    bool operator!=(const Top_dimensional_cells_iterator& rhs) const { return !(*this == rhs); }

    /*
     * The operator * returns position of a cube in the structure of cubical complex. This position can be then used as
     * an argument of the following functions:
     * get_boundary_of_a_cell, get_coboundary_of_a_cell, get_dimension_of_a_cell to get information about the cell
     * boundary and coboundary and dimension
     * and in function get_cell_data to get a filtration of a cell.
     */
    std::size_t operator*() { return this->compute_index_in_bitmap(); }

    std::size_t compute_index_in_bitmap() const {
      std::size_t index = 0;
      for (std::size_t i = 0; i != this->counter.size(); ++i) {
        index += (2 * this->counter[i] + 1) * this->b.multipliers[i];
      }
      return index;
    }

    void print_counter() const {
      for (std::size_t i = 0; i != this->counter.size(); ++i) {
        std::cout << this->counter[i] << " ";
      }
    }
    friend class Bitmap_cubical_complex_base;

   protected:
    std::vector<std::size_t> counter;
    Bitmap_cubical_complex_base& b;
  };

  /**
   * Function returning a Top_dimensional_cells_iterator to the first top dimensional cell of the bitmap.
   **/
  Top_dimensional_cells_iterator top_dimensional_cells_iterator_begin() {
    Top_dimensional_cells_iterator a(*this);
    return a;
  }

  /**
   * Function returning a Top_dimensional_cells_iterator to the last top dimensional cell of the bitmap.
   **/
  Top_dimensional_cells_iterator top_dimensional_cells_iterator_end() {
    Top_dimensional_cells_iterator a(*this);
    for (std::size_t i = 0; i != this->dimension(); ++i) {
      a.counter[i] = this->sizes[i] - 1;
    }
    a.counter[0]++;
    return a;
  }

  /**
   * @brief Top_dimensional_cells_iterator_range class provides ranges for Top_dimensional_cells_iterator_range
   **/
  class Top_dimensional_cells_range {
   public:
    Top_dimensional_cells_range(Bitmap_cubical_complex_base* b) : b(b) {}

    Top_dimensional_cells_iterator begin() { return b->top_dimensional_cells_iterator_begin(); }

    Top_dimensional_cells_iterator end() { return b->top_dimensional_cells_iterator_end(); }

   private:
    Bitmap_cubical_complex_base<T>* b;
  };

  Top_dimensional_cells_range top_dimensional_cells_range() { return Top_dimensional_cells_range(this); }

  //****************************************************************************************************************//
  //****************************************************************************************************************//
  //****************************************************************************************************************//
  //****************************************************************************************************************//

  inline std::size_t number_cells() const { return this->total_number_of_cells; }

  //****************************************************************************************************************//
  //****************************************************************************************************************//
  //****************************************************************************************************************//
  //****************************************************************************************************************//
<<<<<<< HEAD
  
  /**
  * Given a counter, compute position in a bitmap.
  **/ 
  size_t compute_position_in_bitmap(const std::vector<unsigned>& counter) {
    size_t position = 0;
    for (size_t i = 0; i != this->multipliers.size(); ++i) {
=======

 protected:
  std::vector<unsigned> sizes;
  std::vector<unsigned> multipliers;
  std::vector<T> data;
  std::size_t total_number_of_cells;

  void set_up_containers(const std::vector<unsigned>& sizes) {
    unsigned multiplier = 1;
    for (std::size_t i = 0; i != sizes.size(); ++i) {
      this->sizes.push_back(sizes[i]);
      this->multipliers.push_back(multiplier);
      multiplier *= 2 * sizes[i] + 1;
    }
    this->data = std::vector<T>(multiplier, std::numeric_limits<T>::max());
    this->total_number_of_cells = multiplier;
  }

  std::size_t compute_position_in_bitmap(const std::vector<unsigned>& counter) {
    std::size_t position = 0;
    for (std::size_t i = 0; i != this->multipliers.size(); ++i) {
>>>>>>> 26548499
      position += this->multipliers[i] * counter[i];
    }
    return position;
  }

<<<<<<< HEAD
  /**
  * Given position in a bitmap, compute its counter.
  **/ 
  std::vector<unsigned> compute_counter_for_given_cell(size_t cell) const {
=======
  std::vector<unsigned> compute_counter_for_given_cell(std::size_t cell) const {
>>>>>>> 26548499
    std::vector<unsigned> counter;
    counter.reserve(this->sizes.size());
    for (std::size_t dim = this->sizes.size(); dim != 0; --dim) {
      counter.push_back(cell / this->multipliers[dim - 1]);
      cell = cell % this->multipliers[dim - 1];
    }
    std::reverse(counter.begin(), counter.end());
    return counter;
  }

protected:
  std::vector<unsigned> sizes;
  std::vector<unsigned> multipliers;
  std::vector<T> data;
  size_t total_number_of_cells;

  void set_up_containers(const std::vector<unsigned>& sizes) {
    unsigned multiplier = 1;
    for (size_t i = 0; i != sizes.size(); ++i) {
      this->sizes.push_back(sizes[i]);
      this->multipliers.push_back(multiplier);
      multiplier *= 2 * sizes[i] + 1;
    }
    this->data = std::vector<T>(multiplier, std::numeric_limits<T>::max());
    this->total_number_of_cells = multiplier;
  }

  void read_perseus_style_file(const char* perseus_style_file);
  void setup_bitmap_based_on_top_dimensional_cells_list(const std::vector<unsigned>& sizes_in_following_directions,
                                                        const std::vector<T>& top_dimensional_cells);
  Bitmap_cubical_complex_base(const char* perseus_style_file, std::vector<bool> directions);
  Bitmap_cubical_complex_base(const std::vector<unsigned>& sizes, std::vector<bool> directions);
  Bitmap_cubical_complex_base(const std::vector<unsigned>& dimensions, const std::vector<T>& top_dimensional_cells,
                              std::vector<bool> directions);
};

template <typename T>
void Bitmap_cubical_complex_base<T>::put_data_to_bins(std::size_t number_of_bins) {
  bool dbg = false;

  std::pair<T, T> min_max = this->min_max_filtration();
  T dx = (min_max.second - min_max.first) / (T)number_of_bins;

  // now put the data into the appropriate bins:
  for (std::size_t i = 0; i != this->data.size(); ++i) {
    if (dbg) {
      std::cerr << "Before binning : " << this->data[i] << std::endl;
    }
    this->data[i] = min_max.first + dx * (this->data[i] - min_max.first) / number_of_bins;
    if (dbg) {
      std::cerr << "After binning : " << this->data[i] << std::endl;
    }
  }
}

template <typename T>
void Bitmap_cubical_complex_base<T>::put_data_to_bins(T diameter_of_bin) {
  bool dbg = false;
  std::pair<T, T> min_max = this->min_max_filtration();

  std::size_t number_of_bins = (min_max.second - min_max.first) / diameter_of_bin;
  // now put the data into the appropriate bins:
  for (std::size_t i = 0; i != this->data.size(); ++i) {
    if (dbg) {
      std::cerr << "Before binning : " << this->data[i] << std::endl;
    }
    this->data[i] = min_max.first + diameter_of_bin * (this->data[i] - min_max.first) / number_of_bins;
    if (dbg) {
      std::cerr << "After binning : " << this->data[i] << std::endl;
    }
  }
}

template <typename T>
std::pair<T, T> Bitmap_cubical_complex_base<T>::min_max_filtration() {
  std::pair<T, T> min_max(std::numeric_limits<T>::max(), std::numeric_limits<T>::min());
  for (std::size_t i = 0; i != this->data.size(); ++i) {
    if (this->data[i] < min_max.first) min_max.first = this->data[i];
    if (this->data[i] > min_max.second) min_max.second = this->data[i];
  }
  return min_max;
}

template <typename K>
std::ostream& operator<<(std::ostream& out, const Bitmap_cubical_complex_base<K>& b) {
  for (typename Bitmap_cubical_complex_base<K>::all_cells_const_iterator it = b.all_cells_const_begin();
       it != b.all_cells_const_end(); ++it) {
    out << *it << " ";
  }
  return out;
}

template <typename T>
Bitmap_cubical_complex_base<T>::Bitmap_cubical_complex_base(const std::vector<unsigned>& sizes) {
  this->set_up_containers(sizes);
}

template <typename T>
void Bitmap_cubical_complex_base<T>::setup_bitmap_based_on_top_dimensional_cells_list(
    const std::vector<unsigned>& sizes_in_following_directions, const std::vector<T>& top_dimensional_cells) {
  this->set_up_containers(sizes_in_following_directions);

  std::size_t number_of_top_dimensional_elements = 1;
  for (std::size_t i = 0; i != sizes_in_following_directions.size(); ++i) {
    number_of_top_dimensional_elements *= sizes_in_following_directions[i];
  }
  if (number_of_top_dimensional_elements != top_dimensional_cells.size()) {
    std::cerr << "Error in constructor Bitmap_cubical_complex_base ( std::vector<std::size_t> "
              << "sizes_in_following_directions, std::vector<T> top_dimensional_cells ). Number of top dimensional "
              << "elements that follow from sizes_in_following_directions vector is different than the size of "
              << "top_dimensional_cells vector."
              << std::endl;
    throw(
        "Error in constructor Bitmap_cubical_complex_base( std::vector<std::size_t> sizes_in_following_directions,"
        "std::vector<T> top_dimensional_cells ). Number of top dimensional elements that follow from "
        "sizes_in_following_directions vector is different than the size of top_dimensional_cells vector.");
  }

  Bitmap_cubical_complex_base<T>::Top_dimensional_cells_iterator it(*this);
  std::size_t index = 0;
  for (it = this->top_dimensional_cells_iterator_begin(); it != this->top_dimensional_cells_iterator_end(); ++it) {
    this->get_cell_data(*it) = top_dimensional_cells[index];
    ++index;
  }
  this->impose_lower_star_filtration();
}

template <typename T>
Bitmap_cubical_complex_base<T>::Bitmap_cubical_complex_base(const std::vector<unsigned>& sizes_in_following_directions,
                                                            const std::vector<T>& top_dimensional_cells) {
  this->setup_bitmap_based_on_top_dimensional_cells_list(sizes_in_following_directions, top_dimensional_cells);
}

template <typename T>
void Bitmap_cubical_complex_base<T>::read_perseus_style_file(const char* perseus_style_file) {
  bool dbg = true;
  std::ifstream inFiltration;
  inFiltration.open(perseus_style_file);
  unsigned dimensionOfData;
  inFiltration >> dimensionOfData;

  if (dbg) {
    std::cerr << "dimensionOfData : " << dimensionOfData << std::endl;
  }

  std::vector<unsigned> sizes;
  sizes.reserve(dimensionOfData);
  // all dimensions multiplied
  std::size_t dimensions = 1;
  for (std::size_t i = 0; i != dimensionOfData; ++i) {
    unsigned size_in_this_dimension;
    inFiltration >> size_in_this_dimension;
    sizes.push_back(size_in_this_dimension);
    dimensions *= size_in_this_dimension;
    if (dbg) {
      std::cerr << "size_in_this_dimension : " << size_in_this_dimension << std::endl;
    }
  }
  this->set_up_containers(sizes);

  Bitmap_cubical_complex_base<T>::Top_dimensional_cells_iterator it(*this);
  it = this->top_dimensional_cells_iterator_begin();

  T filtrationLevel;
  for (std::size_t i = 0; i < dimensions; ++i) {
    if (!(inFiltration >> filtrationLevel) || (inFiltration.eof())) {
      throw std::ios_base::failure("Bad Perseus file format.");
    }
    if (dbg) {
      std::cerr << "Cell of an index : " << it.compute_index_in_bitmap()
                << " and dimension: " << this->get_dimension_of_a_cell(it.compute_index_in_bitmap())
                << " get the value : " << filtrationLevel << std::endl;
    }
    
    if ( inFiltration.eof() )break;
    
    this->get_cell_data(*it) = filtrationLevel;
    ++it;
  }

  inFiltration.close();
  this->impose_lower_star_filtration();
}

template <typename T>
Bitmap_cubical_complex_base<T>::Bitmap_cubical_complex_base(const char* perseus_style_file,
                                                            std::vector<bool> directions) {
  // this constructor is here just for compatibility with a class that creates cubical complexes with periodic boundary
  // conditions.
  // It ignores the last parameter of the function.
  this->read_perseus_style_file(perseus_style_file);
}

template <typename T>
Bitmap_cubical_complex_base<T>::Bitmap_cubical_complex_base(const std::vector<unsigned>& sizes,
                                                            std::vector<bool> directions) {
  // this constructor is here just for compatibility with a class that creates cubical complexes with periodic boundary
  // conditions.
  // It ignores the last parameter of the function.
  this->set_up_containers(sizes);
}

template <typename T>
Bitmap_cubical_complex_base<T>::Bitmap_cubical_complex_base(const std::vector<unsigned>& dimensions,
                                                            const std::vector<T>& top_dimensional_cells,
                                                            std::vector<bool> directions) {
  // this constructor is here just for compatibility with a class that creates cubical complexes with periodic boundary
  // conditions.
  // It ignores the last parameter of the function.
  this->setup_bitmap_based_on_top_dimensional_cells_list(dimensions, top_dimensional_cells);
}

template <typename T>
Bitmap_cubical_complex_base<T>::Bitmap_cubical_complex_base(const char* perseus_style_file) {
  this->read_perseus_style_file(perseus_style_file);
}

template <typename T>
std::vector<std::size_t> Bitmap_cubical_complex_base<T>::get_boundary_of_a_cell(std::size_t cell) const {
  std::vector<std::size_t> boundary_elements;

  // Speed traded of for memory. Check if it is better in practice.
  boundary_elements.reserve(this->dimension() * 2);

  std::size_t sum_of_dimensions = 0;
  std::size_t cell1 = cell;
  for (std::size_t i = this->multipliers.size(); i != 0; --i) {
    unsigned position = cell1 / this->multipliers[i - 1];
    if (position % 2 == 1) {
      if (sum_of_dimensions % 2) {
        boundary_elements.push_back(cell + this->multipliers[i - 1]);
        boundary_elements.push_back(cell - this->multipliers[i - 1]);
      } else {
        boundary_elements.push_back(cell - this->multipliers[i - 1]);
        boundary_elements.push_back(cell + this->multipliers[i - 1]);
      }
      ++sum_of_dimensions;
    }
    cell1 = cell1 % this->multipliers[i - 1];
  }

  return boundary_elements;
}

template <typename T>
std::vector<std::size_t> Bitmap_cubical_complex_base<T>::get_coboundary_of_a_cell(std::size_t cell) const {
  std::vector<unsigned> counter = this->compute_counter_for_given_cell(cell);
  std::vector<std::size_t> coboundary_elements;
  std::size_t cell1 = cell;
  for (std::size_t i = this->multipliers.size(); i != 0; --i) {
    unsigned position = cell1 / this->multipliers[i - 1];
    if (position % 2 == 0) {
      if ((cell > this->multipliers[i - 1]) && (counter[i - 1] != 0)) {
        coboundary_elements.push_back(cell - this->multipliers[i - 1]);
      }
      if ((cell + this->multipliers[i - 1] < this->data.size()) && (counter[i - 1] != 2 * this->sizes[i - 1])) {
        coboundary_elements.push_back(cell + this->multipliers[i - 1]);
      }
    }
    cell1 = cell1 % this->multipliers[i - 1];
  }
  return coboundary_elements;
}

template <typename T>
unsigned Bitmap_cubical_complex_base<T>::get_dimension_of_a_cell(std::size_t cell) const {
  bool dbg = false;
  if (dbg) std::cerr << "\n\n\n Computing position o a cell of an index : " << cell << std::endl;
  unsigned dimension = 0;
  for (std::size_t i = this->multipliers.size(); i != 0; --i) {
    unsigned position = cell / this->multipliers[i - 1];

    if (dbg) {
      std::cerr << "i-1 :" << i - 1 << std::endl;
      std::cerr << "cell : " << cell << std::endl;
      std::cerr << "position : " << position << std::endl;
      std::cerr << "multipliers[" << i - 1 << "] = " << this->multipliers[i - 1] << std::endl;
    }

    if (position % 2 == 1) {
      if (dbg) std::cerr << "Nonzero length in this direction \n";
      dimension++;
    }
    cell = cell % this->multipliers[i - 1];
  }
  return dimension;
}

template <typename T>
inline T& Bitmap_cubical_complex_base<T>::get_cell_data(std::size_t cell) {
  return this->data[cell];
}

template <typename T>
void Bitmap_cubical_complex_base<T>::impose_lower_star_filtration() {
  bool dbg = false;

  // this vector will be used to check which elements have already been taken care of in imposing lower star filtration
  std::vector<bool> is_this_cell_considered(this->data.size(), false);

  std::size_t size_to_reserve = 1;
  for (std::size_t i = 0; i != this->multipliers.size(); ++i) {
    size_to_reserve *= (std::size_t)((this->multipliers[i] - 1) / 2);
  }

  std::vector<std::size_t> indices_to_consider;
  indices_to_consider.reserve(size_to_reserve);
  // we assume here that we already have a filtration on the top dimensional cells and
  // we have to extend it to lower ones.
  typename Bitmap_cubical_complex_base<T>::Top_dimensional_cells_iterator it(*this);
  for (it = this->top_dimensional_cells_iterator_begin(); it != this->top_dimensional_cells_iterator_end(); ++it) {
    indices_to_consider.push_back(it.compute_index_in_bitmap());
  }

  while (indices_to_consider.size()) {
    if (dbg) {
      std::cerr << "indices_to_consider in this iteration \n";
      for (std::size_t i = 0; i != indices_to_consider.size(); ++i) {
        std::cout << indices_to_consider[i] << "  ";
      }
    }
    std::vector<std::size_t> new_indices_to_consider;
    for (std::size_t i = 0; i != indices_to_consider.size(); ++i) {
      std::vector<std::size_t> bd = this->get_boundary_of_a_cell(indices_to_consider[i]);
      for (std::size_t boundaryIt = 0; boundaryIt != bd.size(); ++boundaryIt) {
        if (dbg) {
          std::cerr << "filtration of a cell : " << bd[boundaryIt] << " is : " << this->data[bd[boundaryIt]]
                    << " while of a cell: " << indices_to_consider[i] << " is: " << this->data[indices_to_consider[i]]
                    << std::endl;
        }
        if (this->data[bd[boundaryIt]] > this->data[indices_to_consider[i]]) {
          this->data[bd[boundaryIt]] = this->data[indices_to_consider[i]];
          if (dbg) {
            std::cerr << "Setting the value of a cell : " << bd[boundaryIt]
                      << " to : " << this->data[indices_to_consider[i]] << std::endl;
          }
        }
        if (is_this_cell_considered[bd[boundaryIt]] == false) {
          new_indices_to_consider.push_back(bd[boundaryIt]);
          is_this_cell_considered[bd[boundaryIt]] = true;
        }
      }
    }
    indices_to_consider.swap(new_indices_to_consider);
  }
}

template <typename T>
bool compareFirstElementsOfTuples(const std::pair<std::pair<T, std::size_t>, char>& first,
                                  const std::pair<std::pair<T, std::size_t>, char>& second) {
  if (first.first.first < second.first.first) {
    return true;
  } else {
    if (first.first.first > second.first.first) {
      return false;
    }
    // in this case first.first.first == second.first.first, so we need to compare dimensions
    return first.second < second.second;
  }
}

}  // namespace cubical_complex

namespace Cubical_complex = cubical_complex;

}  // namespace Gudhi

#endif  // BITMAP_CUBICAL_COMPLEX_BASE_H_<|MERGE_RESOLUTION|>--- conflicted
+++ resolved
@@ -119,38 +119,7 @@
    * not guaranteed to be returned with alternating incidence numbers.
    *
    **/
-<<<<<<< HEAD
-  virtual inline std::vector<size_t> get_coboundary_of_a_cell(size_t cell) const;
-  
-   /**
-   * Given a bitmap cubical complex one can use a counter to enumerate all the cells. For a bitmap having n maximal cells in each direction such a sull bitmap have 2n+1 cells in each direction/
-   * One can also enumerate all the maximal cells disregarding the others. The procedure below is used to give a reference to filtration value of a maximal cell given a counter that enumerate only the maxumal cells
-   * (and therefore for a bitmap having n maximal cells in each direction assign the values between 0 and n-1 in each position.
-  **/
-  inline size_t give_position_of_top_dimensional_cell( const std::vector<unsigned>& counter )
-  {
-	  //first check if the counter is correct:
-	  if ( this->sizes.size() != counter.size() )
-	  {
-		  std::cerr << "Wrong size of a counter \n";
-		  throw "Wrong size of a counter \n";
-	  }
-	  size_t position_of_this_cell = 0;
-	  for ( size_t i = 0 ; i != counter.size() ; ++i )
-	  {
-		  if ( counter[i] >= this->sizes[i] )
-		  {
-			  std::cerr << "Wrong index of a counter in the give_filtration_value_of_top_dimensional_cell procedure";
-			  throw "Wrong index of a counter in the give_filtration_value_of_top_dimensional_cell procedure";
-		  }
-		  position_of_this_cell += (2*counter[i] + 1)*this->multipliers[i];
-	  }
-	  //now we know that the counter is correct. 	  	  
-	  return position_of_this_cell;	  
-  }//give_filtration_value_of_top_dimensional_cell
-=======
   virtual inline std::vector<std::size_t> get_coboundary_of_a_cell(std::size_t cell) const;
->>>>>>> 26548499
 
   /**
   * This procedure compute incidence numbers between cubes. For a cube \f$A\f$ of
@@ -275,41 +244,6 @@
    * Functions to find min and max values of filtration.
    **/
   std::pair<T, T> min_max_filtration();
-  
-   /**
-   * This function takes a position of a top dimensional cell R, and returns the position in a bitmap of all top dimensional cells sharing a codimension 1 face with R.
-  **/ 
-  inline std::vector< size_t > give_neighbouring_top_dimensional_cells( const size_t cell )
-  {	
-	  std::vector< unsigned > counter = this->compute_counter_for_top_dimensional_cell (cell);
-	  std::vector<size_t> result;
-	  if ( this->sizes.size() != counter.size() )
-	  {
-		  std::cerr << "Wrong size of a counter \n";
-		  throw "Wrong size of a counter \n";
-	  }
-	  for ( size_t i = 0 ; i != counter.size() ; ++i )
-	  {
-		  if ( counter[i] > this->sizes[i] )
-		  {
-			  std::cerr << "Wrong index of a counter in the give_filtration_value_of_top_dimensional_cell proceure";
-			  throw "Wrong index of a counter in the give_filtration_value_of_top_dimensional_cell proceure";
-		  }
-		  if ( counter[i]+1 < this->sizes[i] )
-		  {
-			  counter[i]++;
-			  result.push_back( this->give_position_of_top_dimensional_cell(counter) );
-			  counter[i]--;
-		  }
-		  if ( counter[i] > 0 )
-		  {
-			  counter[i]--;
-			  result.push_back( give_position_of_top_dimensional_cell(counter) );
-			  counter[i]++;
-		  }
-	  }
-	  return result;
-  }
 
   // ITERATORS
 
@@ -544,15 +478,6 @@
   //****************************************************************************************************************//
   //****************************************************************************************************************//
   //****************************************************************************************************************//
-<<<<<<< HEAD
-  
-  /**
-  * Given a counter, compute position in a bitmap.
-  **/ 
-  size_t compute_position_in_bitmap(const std::vector<unsigned>& counter) {
-    size_t position = 0;
-    for (size_t i = 0; i != this->multipliers.size(); ++i) {
-=======
 
  protected:
   std::vector<unsigned> sizes;
@@ -574,20 +499,12 @@
   std::size_t compute_position_in_bitmap(const std::vector<unsigned>& counter) {
     std::size_t position = 0;
     for (std::size_t i = 0; i != this->multipliers.size(); ++i) {
->>>>>>> 26548499
       position += this->multipliers[i] * counter[i];
     }
     return position;
   }
 
-<<<<<<< HEAD
-  /**
-  * Given position in a bitmap, compute its counter.
-  **/ 
-  std::vector<unsigned> compute_counter_for_given_cell(size_t cell) const {
-=======
   std::vector<unsigned> compute_counter_for_given_cell(std::size_t cell) const {
->>>>>>> 26548499
     std::vector<unsigned> counter;
     counter.reserve(this->sizes.size());
     for (std::size_t dim = this->sizes.size(); dim != 0; --dim) {
@@ -597,24 +514,6 @@
     std::reverse(counter.begin(), counter.end());
     return counter;
   }
-
-protected:
-  std::vector<unsigned> sizes;
-  std::vector<unsigned> multipliers;
-  std::vector<T> data;
-  size_t total_number_of_cells;
-
-  void set_up_containers(const std::vector<unsigned>& sizes) {
-    unsigned multiplier = 1;
-    for (size_t i = 0; i != sizes.size(); ++i) {
-      this->sizes.push_back(sizes[i]);
-      this->multipliers.push_back(multiplier);
-      multiplier *= 2 * sizes[i] + 1;
-    }
-    this->data = std::vector<T>(multiplier, std::numeric_limits<T>::max());
-    this->total_number_of_cells = multiplier;
-  }
-
   void read_perseus_style_file(const char* perseus_style_file);
   void setup_bitmap_based_on_top_dimensional_cells_list(const std::vector<unsigned>& sizes_in_following_directions,
                                                         const std::vector<T>& top_dimensional_cells);
@@ -723,7 +622,7 @@
 
 template <typename T>
 void Bitmap_cubical_complex_base<T>::read_perseus_style_file(const char* perseus_style_file) {
-  bool dbg = true;
+  bool dbg = false;
   std::ifstream inFiltration;
   inFiltration.open(perseus_style_file);
   unsigned dimensionOfData;
@@ -761,9 +660,6 @@
                 << " and dimension: " << this->get_dimension_of_a_cell(it.compute_index_in_bitmap())
                 << " get the value : " << filtrationLevel << std::endl;
     }
-    
-    if ( inFiltration.eof() )break;
-    
     this->get_cell_data(*it) = filtrationLevel;
     ++it;
   }
