/*    This file is part of the Gudhi Library. The Gudhi library
 *    (Geometric Understanding in Higher Dimensions) is a generic C++
 *    library for computational topology.
 *
 *    Author(s):       Clément Maria, Pawel Dlotko, Vincent Rouvreau
 *
 *    Copyright (C) 2016  INRIA
 *
 *    This program is free software: you can redistribute it and/or modify
 *    it under the terms of the GNU General Public License as published by
 *    the Free Software Foundation, either version 3 of the License, or
 *    (at your option) any later version.
 *
 *    This program is distributed in the hope that it will be useful,
 *    but WITHOUT ANY WARRANTY; without even the implied warranty of
 *    MERCHANTABILITY or FITNESS FOR A PARTICULAR PURPOSE.  See the
 *    GNU General Public License for more details.
 *
 *    You should have received a copy of the GNU General Public License
 *    along with this program.  If not, see <http://www.gnu.org/licenses/>.
 */

#ifndef DOC_RIPS_COMPLEX_INTRO_RIPS_COMPLEX_H_
#define DOC_RIPS_COMPLEX_INTRO_RIPS_COMPLEX_H_

namespace Gudhi {

namespace rips_complex {

/**  \defgroup rips_complex Rips complex
 * 
 * \author    Clément Maria, Pawel Dlotko, Vincent Rouvreau
 * 
 * @{
 * 
 * \section ripsdefinition Rips complex definition
 * 
 * Rips_complex
 * <a target="_blank" href="https://en.wikipedia.org/wiki/Vietoris%E2%80%93Rips_complex">(Wikipedia)</a> is a
 * one skeleton graph that allows to construct a
 * <a target="_blank" href="https://en.wikipedia.org/wiki/Simplicial_complex">simplicial complex</a>
 * from it.
 * The input can be a point cloud with a given distance function, or a distance matrix.
 * 
 * The filtration value of each edge is computed from a user-given distance function, or directly from the distance
 * matrix.
 * 
 * All edges that have a filtration value strictly greater than a given threshold value are not inserted into
 * the complex.
 * 
<<<<<<< HEAD
 * When creating a simplicial complex from this one skeleton graph, rips inserts the one skeleton graph into the data
 * structure, and then expands the simplicial complex when required.
=======
 * When creating a simplicial complex from this one skeleton graph, Rips inserts the one skeleton graph into the data
 * structure, and then expands the simplicial when required.
 *
 * Vertex name correspond to the index of the point in the given range (aka. the point cloud).
>>>>>>> d674c67b
 * 
 * \image html "rips_complex_representation.png" "Rips-complex one skeleton graph representation"
 * 
 * On this example, as edges (4,5), (4,6) and (5,6) are in the complex, simplex (4,5,6) is added with the filtration
 * value set with \f$max(filtration(4,5), filtration(4,6), filtration(5,6))\f$.
 * And so on for simplex (0,1,2,3).
 * 
 * If the Rips_complex interfaces are not detailed enough for your need, please refer to
 * <a href="_persistent_cohomology_2rips_persistence_step_by_step_8cpp-example.html">
 * rips_persistence_step_by_step.cpp</a> example, where the graph construction over the Simplex_tree is more detailed.
 *
 * \section ripspointsdistance Point cloud and distance function
 * 
 * \subsection ripspointscloudexample Example from a point cloud and a distance function
 * 
 * This example builds the one skeleton graph from the given points, threshold value, and distance function.
 * Then it creates a `Simplex_tree` with it.
 * 
 * Then, it is asked to display information about the simplicial complex.
 * 
 * \include Rips_complex/example_one_skeleton_rips_from_points.cpp
 * 
 * When launching (Rips maximal distance between 2 points is 12.0, is expanded until dimension 1 - one skeleton graph
 * in other words):
 * 
 * \code $> ./oneskeletonripspoints
 * \endcode
 *
 * the program output is:
 * 
 * \include Rips_complex/one_skeleton_rips_for_doc.txt
 * 
 * \subsection ripsoffexample Example from OFF file
 * 
 * This example builds the Rips_complex from the given points in an OFF file, threshold value, and distance
 * function.
 * Then it creates a `Simplex_tree` with it.
 * 
 * 
 * Then, it is asked to display information about the Rips complex.
 * 
 * \include Rips_complex/example_rips_complex_from_off_file.cpp
 * 
 * When launching:
 * 
 * \code $> ./ripsoffreader ../../data/points/alphacomplexdoc.off 12.0 3
 * \endcode
 *
 * the program output is:
 * 
 * \include Rips_complex/full_skeleton_rips_for_doc.txt
 * 
 * 
 * 
 * \section ripsdistancematrix Distance matrix
 * 
 * \subsection ripsdistancematrixexample Example from a distance matrix
 * 
 * This example builds the one skeleton graph from the given distance matrix and threshold value.
 * Then it creates a `Simplex_tree` with it.
 * 
 * Then, it is asked to display information about the simplicial complex.
 * 
 * \include Rips_complex/example_one_skeleton_rips_from_distance_matrix.cpp
 * 
 * When launching (Rips maximal distance between 2 points is 1.0, is expanded until dimension 1 - one skeleton graph
 * with other words):
 * 
 * \code $> ./oneskeletonripsdistance
 * \endcode
 *
 * the program output is:
 * 
 * \include Rips_complex/one_skeleton_rips_for_doc.txt
 * 
 * \subsection ripscsvdistanceexample Example from a distance matrix read in a csv file
 * 
 * This example builds the one skeleton graph from the given distance matrix read in a csv file and threshold value.
 * Then it creates a `Simplex_tree` with it.
 * 
 * 
 * Then, it is asked to display information about the Rips complex.
 * 
 * \include Rips_complex/example_rips_complex_from_csv_distance_matrix_file.cpp
 * 
 * When launching:
 * 
 * \code $> ./ripscsvdistancereader ../../data/distance_matrix/full_square_distance_matrix.csv 1.0 3
 * \endcode
 *
 * the program output is:
 * 
 * \include Rips_complex/full_skeleton_rips_for_doc.txt
 * 
 * \copyright GNU General Public License v3.                         
 * \verbatim  Contact: gudhi-users@lists.gforge.inria.fr \endverbatim
 */
/** @} */  // end defgroup rips_complex

}  // namespace rips_complex

}  // namespace Gudhi

#endif  // DOC_RIPS_COMPLEX_INTRO_RIPS_COMPLEX_H_<|MERGE_RESOLUTION|>--- conflicted
+++ resolved
@@ -48,15 +48,10 @@
  * All edges that have a filtration value strictly greater than a given threshold value are not inserted into
  * the complex.
  * 
-<<<<<<< HEAD
- * When creating a simplicial complex from this one skeleton graph, rips inserts the one skeleton graph into the data
+ * When creating a simplicial complex from this one skeleton graph, Rips inserts the one skeleton graph into the data
  * structure, and then expands the simplicial complex when required.
-=======
- * When creating a simplicial complex from this one skeleton graph, Rips inserts the one skeleton graph into the data
- * structure, and then expands the simplicial when required.
  *
  * Vertex name correspond to the index of the point in the given range (aka. the point cloud).
->>>>>>> d674c67b
  * 
  * \image html "rips_complex_representation.png" "Rips-complex one skeleton graph representation"
  * 
